//===----------------------------------------------------------------------===//
//
// Copyright 2024 Bloomberg Finance L.P.
//
// Part of the LLVM Project, under the Apache License v2.0 with LLVM Exceptions.
// See https://llvm.org/LICENSE.txt for license information.
// SPDX-License-Identifier: Apache-2.0 WITH LLVM-exception
//
//===----------------------------------------------------------------------===//

// UNSUPPORTED: c++03 || c++11 || c++14 || c++17 || c++20
// ADDITIONAL_COMPILE_FLAGS: -freflection
// ADDITIONAL_COMPILE_FLAGS: -freflection-new-syntax
// ADDITIONAL_COMPILE_FLAGS: -Wno-unneeded-internal-declaration

// <experimental/reflection>
//
// [reflection]

#include <experimental/meta>

#include <array>


                               // ===============
                               // basic_functions
                               // ===============

namespace basic_functions {
// No parameters.
consteval int fn0() { return 42; }
static_assert([:reflect_invoke(^^fn0, {}):] == 42);
static_assert(extract<int>(reflect_invoke(^^fn0, {})) == 42);

// Single parameter.
consteval int fn1(int i1) { return i1 + 42; }
static_assert([:reflect_invoke(^^fn1,
                               {std::meta::reflect_value(fn0())}):] == 84);
static_assert(extract<int>(reflect_invoke(^^fn1,
                                          {reflect_invoke(^^fn0, {})})) == 84);

// Multiple parameters.
consteval int f2(int i1, int i2) { return 42 + i1 + i2; }
static_assert([:reflect_invoke(^^f2, {std::meta::reflect_value(1),
                                     std::meta::reflect_value(2)}):] == 45);
static_assert(
    extract<int>(reflect_invoke(^^f2, {std::meta::reflect_value(1),
                                      std::meta::reflect_value(2)})) == 45);

// 'std::meta::info'-type parameter.
using Alias = int;
consteval bool isType(std::meta::info R) { return is_type(R); }
static_assert([:reflect_invoke(^^isType, {reflect_value(^^int)}):]);
static_assert(![:reflect_invoke(^^isType, {reflect_value(^^isType)}):]);
static_assert(extract<bool>(reflect_invoke(^^isType,
                                           {reflect_value(^^Alias)})));

// Static member function.
struct Cls {
  static consteval int fn(int p) { return p * p; }
};
static_assert([:reflect_invoke(^^Cls::fn,
                               {std::meta::reflect_value(4)}):] == 16);

// With reflection of constexpr variable as an argument.
static constexpr int five = 5;
<<<<<<< HEAD
static_assert([:reflect_invoke(^fn1, {^five}):] == 47);
=======
static_assert([:reflect_invoke(^^fn1, {^^five}):] == 47);

// TODO(P2996): Support nonstatic member functions.
>>>>>>> bed79d52
}  // namespace basic_functions

                              // =================
                              // default_arguments
                              // =================

namespace default_arguments {
consteval int fn(int i1, int i2 = 10) { return 42 + i1 + i2; }

// Explicitly providing all arguments.
static_assert([:reflect_invoke(^^fn, {std::meta::reflect_value(1),
                                     std::meta::reflect_value(2)}):] == 45);

// Leveraging default argument value for parameter 'i2'.
static_assert([:reflect_invoke(^^fn, {std::meta::reflect_value(5)}):] == 57);
}  // namespace default_arguments

                             // ==================
                             // lambda_expressions
                             // ==================

namespace lambda_expressions {
// Ordinary lambda.
static_assert(
    [:reflect_invoke(std::meta::reflect_value([](int p) { return p * p; }),
                     {std::meta::reflect_value(3)}):] == 9);

// Generic lambda.
static_assert(
    [:reflect_invoke(
        std::meta::reflect_value([]<typename T>(T t) requires (sizeof(T) > 1) {
                                   return t;
                                 }),
        {std::meta::reflect_value(4)}):] == 4);
}  // namespace lambda_expressions

                             // ==================
                             // function_templates
                             // ==================

namespace function_templates {
template <typename T1, typename T2>
consteval bool sumIsEven(T1 p1, T2 p2) { return (p1 + p2) % 2 == 0; }

// Fully specialized function call.
static_assert(![:reflect_invoke(^^sumIsEven<int, long>,
                                {std::meta::reflect_value(3),
                                 std::meta::reflect_value(4l)}):]);
static_assert([:reflect_invoke(^^sumIsEven<int, long>,
                               {std::meta::reflect_value(3),
                                std::meta::reflect_value(7)}):]);

// Without specified template arguments.
static_assert([:reflect_invoke(^^sumIsEven,
                               {std::meta::reflect_value(3),
                                std::meta::reflect_value(4)}):] == false);

// With a type parameter pack.
template <typename... Ts>
consteval bool sumIsOdd(Ts... ts) { return (... + ts) % 2 == 1; }
static_assert([:reflect_invoke(^^sumIsOdd,
                               {std::meta::reflect_value(2),
                                std::meta::reflect_value(3l),
                                std::meta::reflect_value(4ll)}):]);

// With a result of 'substitute'.
template <typename T, template <typename, size_t> class C, size_t Sz>
consteval bool FirstElemZero(C<T, Sz> Container) { return Container[0] == 0; }
static_assert(
        [:reflect_invoke(substitute(^^FirstElemZero,
                                    {^^int, ^^std::array,
                                     std::meta::reflect_value(4)}),
                         {std::meta::reflect_value(std::array{0,2,3,4})}):]);

}  // namespace function_templates

                           // ======================
                           // explicit_template_args
                           // ======================

namespace explicit_template_args {
template <template <typename, size_t> class C, typename T, size_t Sz>
consteval auto GetSubstitution() { return ^^C<T, Sz>; }

static_assert([:reflect_invoke(^^GetSubstitution,
                               {^^std::array, ^^int,
                                std::meta::reflect_value(5)}, {}):] ==
              ^^std::array<int, 5>);

template <typename... Ts> consteval auto sum(Ts... ts) { return (... + ts); }

static_assert(type_of(reflect_invoke(^^sum, {^^long, ^^long, ^^long},
              {std::meta::reflect_value(1), std::meta::reflect_value(2),
               std::meta::reflect_value(3)})) == ^^long);
}  // namespace explicit_template_args

                                // ============
                                // constructors
                                // ============

namespace constructors_and_destructors {
struct Cls {
  int value;

  consteval Cls(int value) : value(value) {}
  template <typename T> consteval Cls(T) : value(sizeof(T)) {}
};

constexpr auto ctor = 
  (members_of(^^Cls) |
      std::views::filter(std::meta::is_constructor) |
      std::views::filter(std::meta::is_user_provided)).front();

constexpr auto ctor_template =
  (members_of(^^Cls) |
      std::views::filter(std::meta::is_constructor_template)).front();

// Non-template constructor.
static_assert([:reflect_invoke(ctor,
                               {std::meta::reflect_value(25)}):].value == 25);

// Template constructor with template arguments specified.
static_assert([:reflect_invoke(substitute(ctor_template, {^^int}),
                               {std::meta::reflect_value(4ll)}):].value ==
              sizeof(int));

// Template constructor with template arguments inferred.
static_assert([:reflect_invoke(ctor_template,
                               {std::meta::reflect_value('c')}):].value == 1);

}  // namespace constructors_and_destructors

                            // ====================
                            // returning_references
                            // ====================

namespace returning_references {
const int K = 0;
consteval const int &fn() { return K; }

constexpr auto r = reflect_invoke(^^fn, {});
static_assert(is_object(r) && !is_value(r));
static_assert(type_of(r) == ^^const int);
static_assert(!is_variable(r));
static_assert(r != std::meta::reflect_value(0));

constexpr auto v = value_of(r);
static_assert(is_value(v) && !is_object(v));
static_assert(type_of(v) == ^^int);
static_assert(!is_variable(v));
static_assert(v == std::meta::reflect_value(0));

consteval int &second(std::pair<int, int> &p) {
  return p.second;
}

std::pair<int, int> p;
static_assert(&[:reflect_invoke(^^second, {^^p}):] == &p.second);

}  // namespace returning_references

                         // ==========================
                         // with_non_contiguous_ranges
                         // ==========================

namespace with_non_contiguous_ranges {
consteval auto sum(auto... vs) { return (... + vs); }

static_assert(
    std::meta::reflect_value(20) ==
    reflect_invoke(^^sum, std::ranges::iota_view{1, 10} |
                         std::views::filter([](int v) {
                           return v % 2 == 0;
                         }) |
                         std::views::transform(std::meta::reflect_value<int>)));
}  // namespace with_non_contiguous_ranges

namespace non_static_member_functions {

struct Number {
public:
  consteval Number(int v) : value(v) {}

  consteval int plus(int a) const { return plus_impl(a); }

  constexpr int get_value() const { return value; }

  consteval Number operator+(int num) const { return Number(plus_impl(num)); }

  template <typename T>
  consteval T multiply(T x) const {
    return value * x;
  }

  const int value;

private:
  consteval int plus_impl(int a) const { return value + a; }
};

constexpr Number num{42};

// member function with input arguments
static_assert(std::meta::reflect_value(84) ==
              reflect_invoke(^Number::plus,
                             {^num, std::meta::reflect_value(42)}));

// operator overload
static_assert(std::meta::reflect_value(84) ==
              reflect_invoke(^Number::get_value,
                             {reflect_invoke(^Number::operator+,
                                                {^num, std::meta::reflect_value(42)})}));

// member function without input arguments
static_assert(std::meta::reflect_value(42) ==
              reflect_invoke(^Number::get_value,
                             {^num}));

// member function called with object reference
constexpr auto num_ref = &num;
static_assert(std::meta::reflect_value(42) ==
              reflect_invoke(^Number::get_value,
                             {^num_ref}));

// template member function
static_assert(std::meta::reflect_value(84) ==
              reflect_invoke(^Number::multiply,
                             {^int},
                             {^num, std::meta::reflect_value(2)}));

// Invoking Base::fn() with an object of type Child
struct IsReal {
  consteval IsReal(bool v): value(v){}

  consteval bool is_real() const {
    return value;
  }

  const bool value;
};

struct FloatNumber : public Number, IsReal{
  consteval FloatNumber(int v) : Number(v), IsReal(true) {}
};

constexpr FloatNumber childNumber{42};
static_assert(std::meta::reflect_value(42) ==
              reflect_invoke(^Number::get_value,
                             {^childNumber}));
static_assert(std::meta::reflect_value(true) ==
              reflect_invoke(^IsReal::is_real,
                             {^childNumber}));

} // namespace non_static_member_functions

int main() { }<|MERGE_RESOLUTION|>--- conflicted
+++ resolved
@@ -64,13 +64,9 @@
 
 // With reflection of constexpr variable as an argument.
 static constexpr int five = 5;
-<<<<<<< HEAD
-static_assert([:reflect_invoke(^fn1, {^five}):] == 47);
-=======
+
 static_assert([:reflect_invoke(^^fn1, {^^five}):] == 47);
 
-// TODO(P2996): Support nonstatic member functions.
->>>>>>> bed79d52
 }  // namespace basic_functions
 
                               // =================
