//===----------------------------------------------------------------------===//
//
// Copyright 2024 Bloomberg Finance L.P.
//
// Part of the LLVM Project, under the Apache License v2.0 with LLVM Exceptions.
// See https://llvm.org/LICENSE.txt for license information.
// SPDX-License-Identifier: Apache-2.0 WITH LLVM-exception
//
//===----------------------------------------------------------------------===//

// UNSUPPORTED: c++03 || c++11 || c++14 || c++17 || c++20
// ADDITIONAL_COMPILE_FLAGS: -freflection

// <experimental/reflection>
//
// [reflection]

#include <experimental/meta>
#include <tuple>

struct type {};
using alias = type;

int var;
void func();

template <typename T> struct IncompleteTCls;
template <typename T> struct TCls {};
template <typename T> void TFn();
template <typename T> concept TConcept = requires { true; };
template <typename T> int TVar;
template <typename T> using TClsAlias = TCls<T>;

namespace ns {}
namespace ns_alias = ns;

enum Enum { A };
enum class EnumCls { A };

constexpr std::meta::info null_reflection;
static_assert(!is_type(null_reflection));
static_assert(!is_incomplete_type(null_reflection));
static_assert(!is_alias(null_reflection));
static_assert(!is_function(null_reflection));
static_assert(!is_variable(null_reflection));
static_assert(!is_namespace(null_reflection));
static_assert(!is_template(null_reflection));
static_assert(!is_function_template(null_reflection));
static_assert(!is_variable_template(null_reflection));
static_assert(!is_class_template(null_reflection));
static_assert(!is_alias_template(null_reflection));
static_assert(!is_concept(null_reflection));
static_assert(!is_base(null_reflection));
static_assert(!is_value(null_reflection));
static_assert(!is_object(null_reflection));

static_assert(!is_type(std::meta::reflect_value(3)));
static_assert(!is_incomplete_type(std::meta::reflect_value(3)));
static_assert(!is_alias(std::meta::reflect_value(3)));
static_assert(!is_function(std::meta::reflect_value(3)));
static_assert(!is_variable(std::meta::reflect_value(3)));
static_assert(!is_namespace(std::meta::reflect_value(3)));
static_assert(!is_template(std::meta::reflect_value(3)));
static_assert(!is_function_template(std::meta::reflect_value(3)));
static_assert(!is_variable_template(std::meta::reflect_value(3)));
static_assert(!is_class_template(std::meta::reflect_value(3)));
static_assert(!is_alias_template(std::meta::reflect_value(3)));
static_assert(!is_concept(std::meta::reflect_value(3)));
static_assert(!is_base(std::meta::reflect_value(3)));
static_assert(is_value(std::meta::reflect_value(3)));
static_assert(!is_object(std::meta::reflect_value(3)));

static_assert(is_type(^type));
static_assert(!is_incomplete_type(^type));
static_assert(!is_alias(^type));
static_assert(!is_function(^type));
static_assert(!is_variable(^type));
static_assert(!is_template(^type));
static_assert(!is_namespace(^type));
static_assert(!is_function_template(^type));
static_assert(!is_variable_template(^type));
static_assert(!is_class_template(^type));
static_assert(!is_alias_template(^type));
static_assert(!is_concept(^type));
static_assert(!is_base(^type));
static_assert(!is_value(^type));
static_assert(!is_object(^type));

static_assert(!is_type(^func));
static_assert(!is_incomplete_type(^func));
static_assert(!is_alias(^func));
static_assert(is_function(^func));
static_assert(!is_variable(^func));
static_assert(!is_template(^func));
static_assert(!is_namespace(^func));
static_assert(!is_function_template(^func));
static_assert(!is_variable_template(^func));
static_assert(!is_class_template(^func));
static_assert(!is_alias_template(^func));
static_assert(!is_concept(^func));
static_assert(!is_base(^func));
static_assert(!is_value(^func));
static_assert(!is_object(^func));
static_assert(is_user_provided(^func));

static_assert(is_type(^alias));
static_assert(!is_incomplete_type(^alias));
static_assert(is_alias(^alias));
static_assert(!is_function(^alias));
static_assert(!is_variable(^alias));
static_assert(!is_template(^alias));
static_assert(!is_namespace(^alias));
static_assert(!is_function_template(^alias));
static_assert(!is_variable_template(^alias));
static_assert(!is_class_template(^alias));
static_assert(!is_alias_template(^alias));
static_assert(!is_concept(^alias));
static_assert(!is_base(^alias));
static_assert(!is_value(^alias));
static_assert(!is_object(^alias));

static_assert(!is_type(^var));
static_assert(!is_incomplete_type(^var));
static_assert(!is_alias(^var));
static_assert(!is_function(^var));
static_assert(is_variable(^var));
static_assert(!is_template(^var));
static_assert(!is_namespace(^var));
static_assert(!is_function_template(^var));
static_assert(!is_variable_template(^var));
static_assert(!is_class_template(^var));
static_assert(!is_alias_template(^var));
static_assert(!is_concept(^var));
static_assert(!is_base(^var));
static_assert(!is_value(^var));
static_assert(is_object(^var));

static_assert(!is_type(^TCls));
static_assert(!is_incomplete_type(^TCls));
static_assert(!is_alias(^TCls));
static_assert(!is_function(^TCls));
static_assert(!is_variable(^TCls));
static_assert(is_template(^TCls));
static_assert(!is_namespace(^TCls));
static_assert(!is_function_template(^TCls));
static_assert(!is_variable_template(^TCls));
static_assert(is_class_template(^TCls));
static_assert(!is_alias_template(^TCls));
static_assert(!is_concept(^TCls));
static_assert(!is_base(^TCls));
static_assert(!is_value(^TCls));
static_assert(!is_object(^TCls));

static_assert(is_type(^IncompleteTCls<int>));
static_assert(is_incomplete_type(^IncompleteTCls<int>));
static_assert(!is_alias(^IncompleteTCls<int>));
static_assert(!is_function(^IncompleteTCls<int>));
static_assert(!is_variable(^IncompleteTCls<int>));
static_assert(!is_template(^IncompleteTCls<int>));
static_assert(!is_namespace(^IncompleteTCls<int>));
static_assert(!is_function_template(^IncompleteTCls<int>));
static_assert(!is_variable_template(^IncompleteTCls<int>));
static_assert(!is_class_template(^IncompleteTCls<int>));
static_assert(!is_alias_template(^IncompleteTCls<int>));
static_assert(!is_concept(^IncompleteTCls<int>));
static_assert(!is_base(^IncompleteTCls<int>));
static_assert(!is_value(^IncompleteTCls<int>));
static_assert(!is_object(^IncompleteTCls<int>));

static_assert(is_type(^TCls<int>));
static_assert(!is_incomplete_type(^TCls<int>));
static_assert(!is_alias(^TCls<int>));
static_assert(!is_function(^TCls<int>));
static_assert(!is_variable(^TCls<int>));
static_assert(!is_template(^TCls<int>));
static_assert(!is_namespace(^TCls<int>));
static_assert(!is_function_template(^TCls<int>));
static_assert(!is_variable_template(^TCls<int>));
static_assert(!is_class_template(^TCls<int>));
static_assert(!is_alias_template(^TCls<int>));
static_assert(!is_concept(^TCls<int>));
static_assert(!is_base(^TCls<int>));
static_assert(!is_value(^TCls<int>));
static_assert(!is_object(^TCls<int>));

static_assert(!is_type(^TFn));
static_assert(!is_incomplete_type(^TFn));
static_assert(!is_alias(^TFn));
static_assert(!is_function(^TFn));
static_assert(!is_variable(^TFn));
static_assert(is_template(^TFn));
static_assert(!is_namespace(^TFn));
static_assert(is_function_template(^TFn));
static_assert(!is_variable_template(^TFn));
static_assert(!is_class_template(^TFn));
static_assert(!is_alias_template(^TFn));
static_assert(!is_concept(^TFn));
static_assert(!is_base(^TFn));
static_assert(!is_value(^TFn));
static_assert(!is_object(^TFn));

static_assert(!is_type(^TFn<int>));
static_assert(!is_incomplete_type(^TFn<int>));
static_assert(!is_alias(^TFn<int>));
static_assert(is_function(^TFn<int>));
static_assert(!is_variable(^TFn<int>));
static_assert(!is_template(^TFn<int>));
static_assert(!is_namespace(^TFn<int>));
static_assert(!is_function_template(^TFn<int>));
static_assert(!is_variable_template(^TFn<int>));
static_assert(!is_class_template(^TFn<int>));
static_assert(!is_alias_template(^TFn<int>));
static_assert(!is_concept(^TFn<int>));
static_assert(!is_base(^TFn<int>));
static_assert(!is_value(^TFn<int>));
static_assert(!is_object(^TFn<int>));
static_assert(is_user_provided(^TFn<int>));

static_assert(!is_type(^TConcept));
static_assert(!is_incomplete_type(^TConcept));
static_assert(!is_alias(^TConcept));
static_assert(!is_function(^TConcept));
static_assert(!is_variable(^TConcept));
static_assert(is_template(^TConcept));
static_assert(!is_namespace(^TConcept));
static_assert(!is_function_template(^TConcept));
static_assert(!is_variable_template(^TConcept));
static_assert(!is_class_template(^TConcept));
static_assert(!is_alias_template(^TConcept));
static_assert(is_concept(^TConcept));
static_assert(!is_base(^TConcept));
static_assert(!is_value(^TConcept));
static_assert(!is_object(^TConcept));

static_assert(!is_type(substitute(^TConcept,{^int})));
static_assert(!is_incomplete_type(substitute(^TConcept, {^int})));
static_assert(!is_alias(substitute(^TConcept, {^int})));
static_assert(!is_function(substitute(^TConcept, {^int})));
static_assert(!is_variable(substitute(^TConcept, {^int})));
static_assert(!is_template(substitute(^TConcept, {^int})));
static_assert(!is_namespace(substitute(^TConcept, {^int})));
static_assert(!is_function_template(substitute(^TConcept, {^int})));
static_assert(!is_variable_template(substitute(^TConcept, {^int})));
static_assert(!is_class_template(substitute(^TConcept, {^int})));
static_assert(!is_alias_template(substitute(^TConcept, {^int})));
static_assert(!is_concept(substitute(^TConcept, {^int})));
static_assert(!is_base(substitute(^TConcept, {^int})));
static_assert(is_value(substitute(^TConcept, {^int})));
static_assert(!is_object(substitute(^TConcept, {^int})));

static_assert(!is_type(^TVar));
static_assert(!is_incomplete_type(^TVar));
static_assert(!is_alias(^TVar));
static_assert(!is_function(^TVar));
static_assert(!is_variable(^TVar));
static_assert(is_template(^TVar));
static_assert(!is_namespace(^TVar));
static_assert(!is_function_template(^TVar));
static_assert(is_variable_template(^TVar));
static_assert(!is_class_template(^TVar));
static_assert(!is_alias_template(^TVar));
static_assert(!is_concept(^TVar));
static_assert(!is_base(^TVar));
static_assert(!is_value(^TVar));
static_assert(!is_object(^TVar));

static_assert(!is_type(^TVar<int>));
static_assert(!is_incomplete_type(^TVar<int>));
static_assert(!is_alias(^TVar<int>));
static_assert(!is_function(^TVar<int>));
static_assert(is_variable(^TVar<int>));
static_assert(!is_template(^TVar<int>));
static_assert(!is_namespace(^TVar<int>));
static_assert(!is_function_template(^TVar<int>));
static_assert(!is_variable_template(^TVar<int>));
static_assert(!is_class_template(^TVar<int>));
static_assert(!is_alias_template(^TVar<int>));
static_assert(!is_concept(^TVar<int>));
static_assert(!is_base(^TVar<int>));
static_assert(!is_value(^TVar<int>));
static_assert(is_object(^TVar<int>));

static_assert(!is_type(^TClsAlias));
static_assert(!is_incomplete_type(^TClsAlias));
static_assert(is_alias(^TClsAlias));
static_assert(!is_function(^TClsAlias));
static_assert(!is_variable(^TClsAlias));
static_assert(is_template(^TClsAlias));
static_assert(!is_namespace(^TClsAlias));
static_assert(!is_function_template(^TClsAlias));
static_assert(!is_variable_template(^TClsAlias));
static_assert(!is_class_template(^TClsAlias));
static_assert(is_alias_template(^TClsAlias));
static_assert(!is_concept(^TClsAlias));
static_assert(!is_base(^TClsAlias));
static_assert(!is_value(^TClsAlias));
static_assert(!is_object(^TClsAlias));

static_assert(is_type(^TClsAlias<int>));
static_assert(!is_incomplete_type(^TClsAlias<int>));
static_assert(is_alias(^TClsAlias<int>));
static_assert(!is_function(^TClsAlias<int>));
static_assert(!is_variable(^TClsAlias<int>));
static_assert(!is_template(^TClsAlias<int>));
static_assert(!is_namespace(^TClsAlias<int>));
static_assert(!is_function_template(^TClsAlias<int>));
static_assert(!is_variable_template(^TClsAlias<int>));
static_assert(!is_class_template(^TClsAlias<int>));
static_assert(!is_alias_template(^TClsAlias<int>));
static_assert(!is_concept(^TClsAlias<int>));
static_assert(!is_base(^TClsAlias<int>));
static_assert(!is_value(^TClsAlias<int>));
static_assert(!is_object(^TClsAlias<int>));

static_assert(!is_type(^::));
static_assert(!is_incomplete_type(^::));
static_assert(!is_alias(^::));
static_assert(!is_function(^::));
static_assert(!is_variable(^::));
static_assert(!is_template(^::));
static_assert(is_namespace(^::));
static_assert(!is_function_template(^::));
static_assert(!is_variable_template(^::));
static_assert(!is_class_template(^::));
static_assert(!is_alias_template(^::));
static_assert(!is_concept(^::));
static_assert(!is_base(^::));
static_assert(!is_value(^::));
static_assert(!is_object(^::));

static_assert(!is_type(^ns));
static_assert(!is_incomplete_type(^ns));
static_assert(!is_alias(^ns));
static_assert(!is_function(^ns));
static_assert(!is_variable(^ns));
static_assert(!is_template(^ns));
static_assert(is_namespace(^ns));
static_assert(!is_function_template(^ns));
static_assert(!is_variable_template(^ns));
static_assert(!is_class_template(^ns));
static_assert(!is_alias_template(^ns));
static_assert(!is_concept(^ns));
static_assert(!is_base(^ns));
static_assert(!is_value(^ns));
static_assert(!is_object(^ns));

static_assert(!is_type(^ns_alias));
static_assert(!is_incomplete_type(^ns_alias));
static_assert(is_alias(^ns_alias));
static_assert(!is_function(^ns_alias));
static_assert(!is_variable(^ns_alias));
static_assert(!is_template(^ns_alias));
static_assert(is_namespace(^ns_alias));
static_assert(!is_function_template(^ns_alias));
static_assert(!is_variable_template(^ns_alias));
static_assert(!is_class_template(^ns_alias));
static_assert(!is_alias_template(^ns_alias));
static_assert(!is_concept(^ns_alias));
static_assert(!is_base(^ns_alias));
static_assert(!is_value(^ns_alias));
static_assert(!is_object(^ns_alias));

static_assert(is_type(^Enum));
static_assert(!is_incomplete_type(^Enum));
static_assert(!is_alias(^Enum));
static_assert(!is_function(^Enum));
static_assert(!is_variable(^Enum));
static_assert(!is_template(^Enum));
static_assert(!is_namespace(^Enum));
static_assert(!is_function_template(^Enum));
static_assert(!is_variable_template(^Enum));
static_assert(!is_class_template(^Enum));
static_assert(!is_alias_template(^Enum));
static_assert(!is_concept(^Enum));
static_assert(!is_base(^Enum));
static_assert(!is_value(^Enum));
static_assert(!is_object(^Enum));

static_assert(!is_type(^Enum::A));
static_assert(!is_incomplete_type(^Enum::A));
static_assert(!is_alias(^Enum::A));
static_assert(!is_function(^Enum::A));
static_assert(!is_variable(^Enum::A));
static_assert(!is_template(^Enum::A));
static_assert(!is_namespace(^Enum::A));
static_assert(!is_function_template(^Enum::A));
static_assert(!is_variable_template(^Enum::A));
static_assert(!is_class_template(^Enum::A));
static_assert(!is_alias_template(^Enum::A));
static_assert(!is_concept(^Enum::A));
static_assert(!is_base(^Enum::A));
static_assert(!is_value(^Enum::A));
static_assert(!is_object(^Enum::A));

static_assert(is_type(^EnumCls));
static_assert(!is_incomplete_type(^EnumCls));
static_assert(!is_alias(^EnumCls));
static_assert(!is_function(^EnumCls));
static_assert(!is_variable(^EnumCls));
static_assert(!is_template(^EnumCls));
static_assert(!is_namespace(^EnumCls));
static_assert(!is_function_template(^EnumCls));
static_assert(!is_variable_template(^EnumCls));
static_assert(!is_class_template(^EnumCls));
static_assert(!is_alias_template(^EnumCls));
static_assert(!is_concept(^EnumCls));
static_assert(!is_base(^EnumCls));
static_assert(!is_value(^EnumCls));
static_assert(!is_object(^EnumCls));

static_assert(!is_type(^EnumCls::A));
static_assert(!is_incomplete_type(^EnumCls::A));
static_assert(!is_alias(^EnumCls::A));
static_assert(!is_function(^EnumCls::A));
static_assert(!is_variable(^EnumCls::A));
static_assert(!is_template(^EnumCls::A));
static_assert(!is_namespace(^EnumCls::A));
static_assert(!is_function_template(^EnumCls::A));
static_assert(!is_variable_template(^EnumCls::A));
static_assert(!is_class_template(^EnumCls::A));
static_assert(!is_alias_template(^EnumCls::A));
static_assert(!is_concept(^EnumCls::A));
static_assert(!is_base(^EnumCls::A));
static_assert(!is_value(^EnumCls::A));
static_assert(!is_object(^EnumCls::A));

struct incomplete_type;
using incomplete_alias = incomplete_type;
static_assert(is_incomplete_type(^incomplete_type));
static_assert(is_incomplete_type(^incomplete_alias));
struct incomplete_type {};
static_assert(!is_incomplete_type(^incomplete_type));
static_assert(!is_incomplete_type(^incomplete_alias));

template <typename T> using IncompleteTClsAlias = IncompleteTCls<T>;
static_assert(is_incomplete_type(^IncompleteTCls<int>));
static_assert(is_incomplete_type(^IncompleteTClsAlias<int>));
template <typename T> struct IncompleteTCls {};
static_assert(!is_incomplete_type(^IncompleteTCls<int>));
static_assert(!is_incomplete_type(^IncompleteTClsAlias<int>));

struct Base {};
struct Derived : Base {};
static_assert(!is_base(^Base));
static_assert(!is_type(bases_of(^Derived)[0]));
static_assert(is_base(bases_of(^Derived)[0]));

<<<<<<< HEAD
                               // =====================
                               // test_is_structured_binding_and_related_edge_cases
                               // =====================
namespace test_is_structured_binding_and_related_edge_cases {
static int struct_binding_case1[] = {1, 2, 3};
auto [x1, y1, z1]                 = struct_binding_case1;
static_assert(is_structured_binding(^x1));
static_assert(is_structured_binding(^y1));
static_assert(is_structured_binding(^z1));
static_assert(!is_variable(^x1));
static_assert(!is_variable(^y1));
static_assert(!is_variable(^z1));

auto struct_binding_case2() { return std::make_tuple(1, 2, 3); }
auto [x2, y2, z2] = struct_binding_case2();
static_assert(is_structured_binding(^x2));
static_assert(is_structured_binding(^y2));
static_assert(is_structured_binding(^z2));
static_assert(!is_variable(^x2));
static_assert(!is_variable(^y2));
static_assert(!is_variable(^z2));

struct StructBinding {
  int a, b, c;
};
auto struct_binding_case3() { return StructBinding{1, 2, 3}; }
auto [x3, y3, z3] = struct_binding_case3();
static_assert(is_structured_binding(^x3));
static_assert(is_structured_binding(^y3));
static_assert(is_structured_binding(^z3));
static_assert(!is_variable(^x3));
static_assert(!is_variable(^y3));
static_assert(!is_variable(^z3));

static_assert(!is_structured_binding(^var));
static_assert(!is_structured_binding(std::meta::reflect_value(3)));
} // namespace test_is_structured_binding_and_related_edge_cases

int main() {}
=======
                            // =====================
                            // test_is_user_provided
                            // =====================

namespace test_is_user_provided {
struct S1 {};
struct S2 { S2() = default; };
struct S3 { S3(); };
S3::S3() {}

static_assert(!is_user_provided(members_of(^S1, std::meta::is_constructor)[0]));
static_assert(!is_user_provided(members_of(^S2, std::meta::is_constructor)[0]));
static_assert(is_user_provided(members_of(^S3, std::meta::is_constructor)[0]));

}  // namespace test_is_user_provided


int main() { }
>>>>>>> 02be8615
<|MERGE_RESOLUTION|>--- conflicted
+++ resolved
@@ -445,7 +445,6 @@
 static_assert(!is_type(bases_of(^Derived)[0]));
 static_assert(is_base(bases_of(^Derived)[0]));
 
-<<<<<<< HEAD
                                // =====================
                                // test_is_structured_binding_and_related_edge_cases
                                // =====================
@@ -484,8 +483,6 @@
 static_assert(!is_structured_binding(std::meta::reflect_value(3)));
 } // namespace test_is_structured_binding_and_related_edge_cases
 
-int main() {}
-=======
                             // =====================
                             // test_is_user_provided
                             // =====================
@@ -503,5 +500,4 @@
 }  // namespace test_is_user_provided
 
 
-int main() { }
->>>>>>> 02be8615
+int main() { }