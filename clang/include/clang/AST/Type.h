--- conflicted
+++ resolved
@@ -5740,19 +5740,8 @@
   QualType TOType;
   const ASTContext &Context;
 
-<<<<<<< HEAD
-  TypeOfType(QualType T, QualType Can, TypeOfKind Kind)
-      : Type(TypeOf,
-             Kind == TypeOfKind::Unqualified ? Can.getAtomicUnqualifiedType()
-                                             : Can,
-             T->getDependence(), /*MetaType=*/false),
-        TOType(T) {
-    TypeOfBits.IsUnqual = Kind == TypeOfKind::Unqualified;
-  }
-=======
   TypeOfType(const ASTContext &Context, QualType T, QualType Can,
              TypeOfKind Kind);
->>>>>>> 4cdc19b8
 
 public:
   QualType getUnmodifiedType() const { return TOType; }
