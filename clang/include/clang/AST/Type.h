--- conflicted
+++ resolved
@@ -6173,13 +6173,6 @@
 
   AttributedType(QualType canon, attr::Kind attrKind, QualType modified,
                  QualType equivalent)
-<<<<<<< HEAD
-      : Type(Attributed, canon, equivalent->getDependence(),
-             /*ContevalOnly=*/false),
-        ModifiedType(modified), EquivalentType(equivalent) {
-    AttributedTypeBits.AttrKind = attrKind;
-  }
-=======
       : AttributedType(canon, attrKind, nullptr, modified, equivalent) {}
 
   AttributedType(QualType canon, const Attr *attr, QualType modified,
@@ -6188,7 +6181,6 @@
 private:
   AttributedType(QualType canon, attr::Kind attrKind, const Attr *attr,
                  QualType modified, QualType equivalent);
->>>>>>> 5b697ef5
 
 public:
   Kind getAttrKind() const {
