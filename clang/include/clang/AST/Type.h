--- conflicted
+++ resolved
@@ -2526,11 +2526,8 @@
   bool isRecordType() const;
   bool isClassType() const;
   bool isStructureType() const;
-<<<<<<< HEAD
+  bool isStructureTypeWithFlexibleArrayMember() const;
   bool isMetaType() const;
-=======
-  bool isStructureTypeWithFlexibleArrayMember() const;
->>>>>>> 7eeec8e6
   bool isObjCBoxableRecordType() const;
   bool isInterfaceType() const;
   bool isStructureOrClassType() const;
