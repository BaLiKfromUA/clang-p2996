//===--- APValue.h - Union class for APFloat/APSInt/Complex -----*- C++ -*-===//
//
// Copyright 2024 Bloomberg Finance L.P.
//
// Part of the LLVM Project, under the Apache License v2.0 with LLVM Exceptions.
// See https://llvm.org/LICENSE.txt for license information.
// SPDX-License-Identifier: Apache-2.0 WITH LLVM-exception
//
//===----------------------------------------------------------------------===//
//
//  This file defines the APValue class.
//
//===----------------------------------------------------------------------===//

#ifndef LLVM_CLANG_AST_APVALUE_H
#define LLVM_CLANG_AST_APVALUE_H

#include "clang/AST/Reflection.h"
#include "clang/Basic/LLVM.h"
#include "llvm/ADT/APFixedPoint.h"
#include "llvm/ADT/APFloat.h"
#include "llvm/ADT/APSInt.h"
#include "llvm/ADT/FoldingSet.h"
#include "llvm/ADT/PointerIntPair.h"
#include "llvm/ADT/PointerUnion.h"
#include "llvm/Support/AlignOf.h"

namespace clang {
namespace serialization {
template <typename T> class BasicReaderBase;
} // end namespace serialization

  class AddrLabelExpr;
  class ASTContext;
  class CharUnits;
  class CXX26AnnotationAttr;
  class CXXRecordDecl;
  class Decl;
  class DiagnosticBuilder;
  class Expr;
  class FieldDecl;
  class NamespaceDecl;
  struct PrintingPolicy;
  class Type;
  class ValueDecl;
  class QualType;

/// Symbolic representation of typeid(T) for some type T.
class TypeInfoLValue {
  const Type *T;

public:
  TypeInfoLValue() : T() {}
  explicit TypeInfoLValue(const Type *T);

  const Type *getType() const { return T; }
  explicit operator bool() const { return T; }

  void *getOpaqueValue() { return const_cast<Type*>(T); }
  static TypeInfoLValue getFromOpaqueValue(void *Value) {
    TypeInfoLValue V;
    V.T = reinterpret_cast<const Type*>(Value);
    return V;
  }

  void print(llvm::raw_ostream &Out, const PrintingPolicy &Policy) const;
};

/// Symbolic representation of a dynamic allocation.
class DynamicAllocLValue {
  unsigned Index;

public:
  DynamicAllocLValue() : Index(0) {}
  explicit DynamicAllocLValue(unsigned Index) : Index(Index + 1) {}
  unsigned getIndex() { return Index - 1; }

  explicit operator bool() const { return Index != 0; }

  void *getOpaqueValue() {
    return reinterpret_cast<void *>(static_cast<uintptr_t>(Index)
                                    << NumLowBitsAvailable);
  }
  static DynamicAllocLValue getFromOpaqueValue(void *Value) {
    DynamicAllocLValue V;
    V.Index = reinterpret_cast<uintptr_t>(Value) >> NumLowBitsAvailable;
    return V;
  }

  static unsigned getMaxIndex() {
    return (std::numeric_limits<unsigned>::max() >> NumLowBitsAvailable) - 1;
  }

  static constexpr int NumLowBitsAvailable = 3;
};
}

namespace llvm {
template<> struct PointerLikeTypeTraits<clang::TypeInfoLValue> {
  static void *getAsVoidPointer(clang::TypeInfoLValue V) {
    return V.getOpaqueValue();
  }
  static clang::TypeInfoLValue getFromVoidPointer(void *P) {
    return clang::TypeInfoLValue::getFromOpaqueValue(P);
  }
  // Validated by static_assert in APValue.cpp; hardcoded to avoid needing
  // to include Type.h.
  static constexpr int NumLowBitsAvailable = 3;
};

template<> struct PointerLikeTypeTraits<clang::DynamicAllocLValue> {
  static void *getAsVoidPointer(clang::DynamicAllocLValue V) {
    return V.getOpaqueValue();
  }
  static clang::DynamicAllocLValue getFromVoidPointer(void *P) {
    return clang::DynamicAllocLValue::getFromOpaqueValue(P);
  }
  static constexpr int NumLowBitsAvailable =
      clang::DynamicAllocLValue::NumLowBitsAvailable;
};
}

namespace clang {
/// APValue - This class implements a discriminated union of [uninitialized]
/// [APSInt] [APFloat], [Complex APSInt] [Complex APFloat], [Expr + Offset],
/// [Vector: N * APValue], [Array: N * APValue],
/// [ReflectionKind + Ptr]
class APValue {
  typedef llvm::APFixedPoint APFixedPoint;
  typedef llvm::APSInt APSInt;
  typedef llvm::APFloat APFloat;
public:
  enum ValueKind {
    /// There is no such object (it's outside its lifetime).
    None,
    /// This object has an indeterminate value (C++ [basic.indet]).
    Indeterminate,
    Int,
    Float,
    FixedPoint,
    ComplexInt,
    ComplexFloat,
    LValue,
    Vector,
    Array,
    Struct,
    Union,
    MemberPointer,
    AddrLabelDiff,
    Reflection,
  };

  class LValueBase {
    typedef llvm::PointerUnion<const ValueDecl *, const Expr *, TypeInfoLValue,
                               DynamicAllocLValue>
        PtrTy;

  public:
    LValueBase() : Local{} {}
    LValueBase(const ValueDecl *P, unsigned I = 0, unsigned V = 0);
    LValueBase(const Expr *P, unsigned I = 0, unsigned V = 0);
    static LValueBase getDynamicAlloc(DynamicAllocLValue LV, QualType Type);
    static LValueBase getTypeInfo(TypeInfoLValue LV, QualType TypeInfo);

    void Profile(llvm::FoldingSetNodeID &ID) const;

    template <class T>
    bool is() const { return Ptr.is<T>(); }

    template <class T>
    T get() const { return Ptr.get<T>(); }

    template <class T>
    T dyn_cast() const { return Ptr.dyn_cast<T>(); }

    void *getOpaqueValue() const;

    bool isNull() const;

    explicit operator bool() const;

    unsigned getCallIndex() const;
    unsigned getVersion() const;
    QualType getTypeInfoType() const;
    QualType getDynamicAllocType() const;

    QualType getType() const;

    friend bool operator==(const LValueBase &LHS, const LValueBase &RHS);
    friend bool operator!=(const LValueBase &LHS, const LValueBase &RHS) {
      return !(LHS == RHS);
    }
    friend llvm::hash_code hash_value(const LValueBase &Base);
    friend struct llvm::DenseMapInfo<LValueBase>;

  private:
    PtrTy Ptr;
    struct LocalState {
      unsigned CallIndex, Version;
    };
    union {
      LocalState Local;
      /// The type std::type_info, if this is a TypeInfoLValue.
      void *TypeInfoType;
      /// The QualType, if this is a DynamicAllocLValue.
      void *DynamicAllocType;
    };
  };

  /// A FieldDecl or CXXRecordDecl, along with a flag indicating whether we
  /// mean a virtual or non-virtual base class subobject.
  typedef llvm::PointerIntPair<const Decl *, 1, bool> BaseOrMemberType;

  /// A non-discriminated union of a base, field, or array index.
  class LValuePathEntry {
    static_assert(sizeof(uintptr_t) <= sizeof(uint64_t),
                  "pointer doesn't fit in 64 bits?");
    uint64_t Value;

  public:
    LValuePathEntry() : Value() {}
    LValuePathEntry(BaseOrMemberType BaseOrMember);
    static LValuePathEntry ArrayIndex(uint64_t Index) {
      LValuePathEntry Result;
      Result.Value = Index;
      return Result;
    }

    BaseOrMemberType getAsBaseOrMember() const {
      return BaseOrMemberType::getFromOpaqueValue(
          reinterpret_cast<void *>(Value));
    }
    uint64_t getAsArrayIndex() const { return Value; }

    void Profile(llvm::FoldingSetNodeID &ID) const;

    friend bool operator==(LValuePathEntry A, LValuePathEntry B) {
      return A.Value == B.Value;
    }
    friend bool operator!=(LValuePathEntry A, LValuePathEntry B) {
      return A.Value != B.Value;
    }
    friend llvm::hash_code hash_value(LValuePathEntry A) {
      return llvm::hash_value(A.Value);
    }
  };
  class LValuePathSerializationHelper {
    const void *Ty;

  public:
    ArrayRef<LValuePathEntry> Path;

    LValuePathSerializationHelper(ArrayRef<LValuePathEntry>, QualType);
    QualType getType();
  };
  struct NoLValuePath {};
  struct UninitArray {};
  struct UninitStruct {};

  template <typename Impl> friend class clang::serialization::BasicReaderBase;
  friend class ASTImporter;
  friend class ASTNodeImporter;

private:
  ValueKind Kind;

  struct ComplexAPSInt {
    APSInt Real, Imag;
    ComplexAPSInt() : Real(1), Imag(1) {}
  };
  struct ComplexAPFloat {
    APFloat Real, Imag;
    ComplexAPFloat() : Real(0.0), Imag(0.0) {}
  };
  struct LV;
  struct Vec {
    APValue *Elts = nullptr;
    unsigned NumElts = 0;
    Vec() = default;
    Vec(const Vec &) = delete;
    Vec &operator=(const Vec &) = delete;
    ~Vec() { delete[] Elts; }
  };
  struct Arr {
    APValue *Elts;
    unsigned NumElts, ArrSize;
    Arr(unsigned NumElts, unsigned ArrSize);
    Arr(const Arr &) = delete;
    Arr &operator=(const Arr &) = delete;
    ~Arr();
  };
  struct StructData {
    APValue *Elts;
    unsigned NumBases;
    unsigned NumFields;
    StructData(unsigned NumBases, unsigned NumFields);
    StructData(const StructData &) = delete;
    StructData &operator=(const StructData &) = delete;
    ~StructData();
  };
  struct UnionData {
    const FieldDecl *Field;
    APValue *Value;
    UnionData();
    UnionData(const UnionData &) = delete;
    UnionData &operator=(const UnionData &) = delete;
    ~UnionData();
  };
  struct AddrLabelDiffData {
    const AddrLabelExpr* LHSExpr;
    const AddrLabelExpr* RHSExpr;
  };
  struct ReflectionData {
    ReflectionKind Kind;
    const void *Data;
  };
  struct MemberPointerData;

  // We ensure elsewhere that Data is big enough for LV and MemberPointerData.
  typedef llvm::AlignedCharArrayUnion<void *, APSInt, APFloat, ComplexAPSInt,
                                      ComplexAPFloat, Vec, Arr, StructData,
                                      UnionData, AddrLabelDiffData,
                                      ReflectionData> DataType;
  static const size_t DataSize = sizeof(DataType);

  DataType Data;

  // A reflection can represent a value, but is also -itself- a value.
  // 
  // When 'ReflectionDepth' is nonzero 'N', the APValue represents the otherwise
  // described value with N "layers of reflection" over it. The otherwise
  // equivalent APValue for which ReflectionDepth is zero is referred to as the
  // "underlying value". Since two reflections of values are equivalent only if
  // their types are the same, it becomes necessary to store the type of the
  // underlying value ('UnderlyingTy').
  QualType UnderlyingTy;
  uint8_t ReflectionDepth;

public:
<<<<<<< HEAD
  APValue() : Kind(None), UnderlyingTy(), ReflectionDepth() {}
  explicit APValue(APSInt I) : Kind(None), UnderlyingTy(), ReflectionDepth() {
    MakeInt(); setInt(std::move(I));
  }
  explicit APValue(APFloat F) : Kind(None), UnderlyingTy(), ReflectionDepth() {
    MakeFloat(); setFloat(std::move(F));
  }
  explicit APValue(APFixedPoint FX)
      : Kind(None), UnderlyingTy(), ReflectionDepth() {
    MakeFixedPoint(std::move(FX));
  }
  explicit APValue(const APValue *E, unsigned N)
      : Kind(None), UnderlyingTy(), ReflectionDepth() {
    MakeVector(); setVector(E, N);
  }
  APValue(APSInt R, APSInt I) : Kind(None), UnderlyingTy(), ReflectionDepth() {
    MakeComplexInt(); setComplexInt(std::move(R), std::move(I));
  }
  APValue(APFloat R, APFloat I) : Kind(None), UnderlyingTy(), ReflectionDepth() {
=======
  /// Creates an empty APValue of type None.
  APValue() : Kind(None) {}
  /// Creates an integer APValue holding the given value.
  explicit APValue(APSInt I) : Kind(None) {
    MakeInt(); setInt(std::move(I));
  }
  /// Creates a float APValue holding the given value.
  explicit APValue(APFloat F) : Kind(None) {
    MakeFloat(); setFloat(std::move(F));
  }
  /// Creates a fixed-point APValue holding the given value.
  explicit APValue(APFixedPoint FX) : Kind(None) {
    MakeFixedPoint(std::move(FX));
  }
  /// Creates a vector APValue with \p N elements. The elements
  /// are read from \p E.
  explicit APValue(const APValue *E, unsigned N) : Kind(None) {
    MakeVector(); setVector(E, N);
  }
  /// Creates an integer complex APValue with the given real and imaginary
  /// values.
  APValue(APSInt R, APSInt I) : Kind(None) {
    MakeComplexInt(); setComplexInt(std::move(R), std::move(I));
  }
  /// Creates a float complex APValue with the given real and imaginary values.
  APValue(APFloat R, APFloat I) : Kind(None) {
>>>>>>> 2c93598b
    MakeComplexFloat(); setComplexFloat(std::move(R), std::move(I));
  }
  APValue(const APValue &RHS);
  APValue(APValue &&RHS);
  /// Creates an lvalue APValue without an lvalue path.
  /// \param Base The base of the lvalue.
  /// \param Offset The offset of the lvalue.
  /// \param IsNullPtr Whether this lvalue is a null pointer.
  APValue(LValueBase Base, const CharUnits &Offset, NoLValuePath,
          bool IsNullPtr = false)
<<<<<<< HEAD
      : Kind(None), UnderlyingTy(), ReflectionDepth() {
    MakeLValue(); setLValue(B, O, N, IsNullPtr);
  }
  APValue(LValueBase B, const CharUnits &O, ArrayRef<LValuePathEntry> Path,
          bool OnePastTheEnd, bool IsNullPtr = false)
      : Kind(None), UnderlyingTy(), ReflectionDepth() {
    MakeLValue(); setLValue(B, O, Path, OnePastTheEnd, IsNullPtr);
  }
  APValue(UninitArray, unsigned InitElts, unsigned Size)
      : Kind(None), UnderlyingTy(), ReflectionDepth() {
    MakeArray(InitElts, Size);
  }
  APValue(UninitStruct, unsigned B, unsigned M)
      : Kind(None), UnderlyingTy(), ReflectionDepth() {
    MakeStruct(B, M);
  }
  explicit APValue(const FieldDecl *D, const APValue &V = APValue())
      : Kind(None), UnderlyingTy(), ReflectionDepth() {
    MakeUnion(); setUnion(D, V);
=======
      : Kind(None) {
    MakeLValue();
    setLValue(Base, Offset, NoLValuePath{}, IsNullPtr);
  }
  /// Creates an lvalue APValue with an lvalue path.
  /// \param Base The base of the lvalue.
  /// \param Offset The offset of the lvalue.
  /// \param Path The lvalue path.
  /// \param OnePastTheEnd Whether this lvalue is one-past-the-end of the
  /// subobject it points to.
  /// \param IsNullPtr Whether this lvalue is a null pointer.
  APValue(LValueBase Base, const CharUnits &Offset,
          ArrayRef<LValuePathEntry> Path, bool OnePastTheEnd,
          bool IsNullPtr = false)
      : Kind(None) {
    MakeLValue();
    setLValue(Base, Offset, Path, OnePastTheEnd, IsNullPtr);
  }
  /// Creates a new array APValue.
  /// \param UninitArray Marker. Pass an empty UninitArray.
  /// \param InitElts Number of elements you're going to initialize in the
  /// array.
  /// \param Size Full size of the array.
  APValue(UninitArray, unsigned InitElts, unsigned Size) : Kind(None) {
    MakeArray(InitElts, Size);
  }
  /// Creates a new struct APValue.
  /// \param UninitStruct Marker. Pass an empty UninitStruct.
  /// \param NumBases Number of bases.
  /// \param NumMembers Number of members.
  APValue(UninitStruct, unsigned NumBases, unsigned NumMembers) : Kind(None) {
    MakeStruct(NumBases, NumMembers);
  }
  /// Creates a new union APValue.
  /// \param ActiveDecl The FieldDecl of the active union member.
  /// \param ActiveValue The value of the active union member.
  explicit APValue(const FieldDecl *ActiveDecl,
                   const APValue &ActiveValue = APValue())
      : Kind(None) {
    MakeUnion();
    setUnion(ActiveDecl, ActiveValue);
>>>>>>> 2c93598b
  }
  /// Creates a new member pointer APValue.
  /// \param Member Declaration of the member
  /// \param IsDerivedMember Whether member is a derived one.
  /// \param Path The path of the member.
  APValue(const ValueDecl *Member, bool IsDerivedMember,
          ArrayRef<const CXXRecordDecl*> Path)
      : Kind(None), UnderlyingTy(), ReflectionDepth() {
    MakeMemberPointer(Member, IsDerivedMember, Path);
  }
  /// Creates a new address label diff APValue.
  /// \param LHSExpr The left-hand side of the difference.
  /// \param RHSExpr The right-hand side of the difference.
  APValue(const AddrLabelExpr* LHSExpr, const AddrLabelExpr* RHSExpr)
      : Kind(None), UnderlyingTy(), ReflectionDepth() {
    MakeAddrLabelDiff(); setAddrLabelDiff(LHSExpr, RHSExpr);
  }
  APValue(ReflectionKind RK, const void *Data)
      : Kind(None), UnderlyingTy(), ReflectionDepth() {
    MakeReflection(); setReflection(RK, Data);
  }
  static APValue IndeterminateValue() {
    APValue Result;
    Result.Kind = Indeterminate;
    return Result;
  }
  APValue Lift(QualType ResultType) const;
  APValue Lower() const;

  APValue &operator=(const APValue &RHS);
  APValue &operator=(APValue &&RHS);

  ~APValue() {
    if (Kind != None && Kind != Indeterminate)
      DestroyDataAndMakeUninit();
  }

  /// Returns whether the object performed allocations.
  ///
  /// If APValues are constructed via placement new, \c needsCleanup()
  /// indicates whether the destructor must be called in order to correctly
  /// free all allocated memory.
  bool needsCleanup() const;

  /// Swaps the contents of this and the given APValue.
  void swap(APValue &RHS);

  /// profile this value. There is no guarantee that values of different
  /// types will not produce the same profiled value, so the type should
  /// typically also be profiled if it's not implied by the context.
  void Profile(llvm::FoldingSetNodeID &ID) const;

  ValueKind getKind() const {
    return isReflection() ? Reflection : Kind;
  }

  bool isAbsent() const { return Kind == None; }
  bool isIndeterminate() const { return Kind == Indeterminate; }
  bool hasValue() const { return Kind != None && Kind != Indeterminate; }

  bool isInt() const { return !isReflection() && Kind == Int; }
  bool isFloat() const { return !isReflection() && Kind == Float; }
  bool isFixedPoint() const { return !isReflection() && Kind == FixedPoint; }
  bool isComplexInt() const { return !isReflection() && Kind == ComplexInt; }
  bool isComplexFloat() const {
    return !isReflection() && Kind == ComplexFloat;
  }
  bool isLValue() const { return !isReflection() && Kind == LValue; }
  bool isVector() const { return !isReflection() && Kind == Vector; }
  bool isArray() const { return !isReflection() && Kind == Array; }
  bool isStruct() const { return !isReflection() && Kind == Struct; }
  bool isUnion() const { return !isReflection() && Kind == Union; }
  bool isMemberPointer() const {
    return !isReflection() && Kind == MemberPointer;
  }
  bool isAddrLabelDiff() const {
    return !isReflection() && Kind == AddrLabelDiff;
  }

  bool isReflection() const {
    return Kind == Reflection || getReflectionDepth() > 0;
  }
  bool isNullReflection() const {
    return isReflection() && getReflectionKind() == ReflectionKind::Null;
  }
  bool isReflectedType() const {
    return isReflection() && getReflectionKind() == ReflectionKind::Type;
  }
  bool isReflectedObject() const {
    return isReflection() && getReflectionKind() == ReflectionKind::Object;
  }
  bool isReflectedValue() const {
    return isReflection() && getReflectionKind() == ReflectionKind::Value;
  }
  bool isReflectedDecl() const {
    return isReflection() && getReflectionKind() == ReflectionKind::Declaration;
  }
  bool isReflectedTemplate() const {
    return isReflection() && getReflectionKind() == ReflectionKind::Template;
  }
  bool isReflectedNamespace() const {
    return isReflection() && getReflectionKind() == ReflectionKind::Namespace;
  }
  bool isReflectedBaseSpecifier() const {
    return isReflection() &&
           getReflectionKind() == ReflectionKind::BaseSpecifier;
  }
  bool isReflectedDataMemberSpec() const {
    return isReflection() &&
           getReflectionKind() == ReflectionKind::DataMemberSpec;
  }
  bool isReflectedAnnotation() const {
    return isReflection() && getReflectionKind() == ReflectionKind::Annotation;
  }

  void dump() const;
  void dump(raw_ostream &OS, const ASTContext &Context) const;

  void printPretty(raw_ostream &OS, const ASTContext &Ctx, QualType Ty) const;
  void printPretty(raw_ostream &OS, const PrintingPolicy &Policy, QualType Ty,
                   const ASTContext *Ctx = nullptr) const;

  std::string getAsString(const ASTContext &Ctx, QualType Ty) const;

  APSInt &getInt() {
    assert(Kind == Int && "Invalid accessor");
    return *(APSInt *)(char *)&Data;
  }
  const APSInt &getInt() const {
    return const_cast<APValue*>(this)->getInt();
  }

  /// Try to convert this value to an integral constant. This works if it's an
  /// integer, null pointer, or offset from a null pointer. Returns true on
  /// success.
  bool toIntegralConstant(APSInt &Result, QualType SrcTy,
                          const ASTContext &Ctx) const;

  APFloat &getFloat() {
    assert(Kind == Float && "Invalid accessor");
    return *(APFloat *)(char *)&Data;
  }
  const APFloat &getFloat() const {
    return const_cast<APValue*>(this)->getFloat();
  }

  APFixedPoint &getFixedPoint() {
    assert(Kind == FixedPoint && "Invalid accessor");
    return *(APFixedPoint *)(char *)&Data;
  }
  const APFixedPoint &getFixedPoint() const {
    return const_cast<APValue *>(this)->getFixedPoint();
  }

  APSInt &getComplexIntReal() {
    assert(Kind == ComplexInt && "Invalid accessor");
    return ((ComplexAPSInt *)(char *)&Data)->Real;
  }
  const APSInt &getComplexIntReal() const {
    return const_cast<APValue*>(this)->getComplexIntReal();
  }

  APSInt &getComplexIntImag() {
    assert(Kind == ComplexInt && "Invalid accessor");
    return ((ComplexAPSInt *)(char *)&Data)->Imag;
  }
  const APSInt &getComplexIntImag() const {
    return const_cast<APValue*>(this)->getComplexIntImag();
  }

  APFloat &getComplexFloatReal() {
    assert(Kind == ComplexFloat && "Invalid accessor");
    return ((ComplexAPFloat *)(char *)&Data)->Real;
  }
  const APFloat &getComplexFloatReal() const {
    return const_cast<APValue*>(this)->getComplexFloatReal();
  }

  APFloat &getComplexFloatImag() {
    assert(Kind == ComplexFloat && "Invalid accessor");
    return ((ComplexAPFloat *)(char *)&Data)->Imag;
  }
  const APFloat &getComplexFloatImag() const {
    return const_cast<APValue*>(this)->getComplexFloatImag();
  }

  const LValueBase getLValueBase() const;
  CharUnits &getLValueOffset();
  const CharUnits &getLValueOffset() const {
    return const_cast<APValue*>(this)->getLValueOffset();
  }
  bool isLValueOnePastTheEnd() const;
  bool hasLValuePath() const;
  ArrayRef<LValuePathEntry> getLValuePath() const;
  unsigned getLValueCallIndex() const;
  unsigned getLValueVersion() const;
  bool isNullPointer() const;

  APValue &getVectorElt(unsigned I) {
    assert(Kind == Vector && "Invalid accessor");
    assert(I < getVectorLength() && "Index out of range");
    return ((Vec *)(char *)&Data)->Elts[I];
  }
  const APValue &getVectorElt(unsigned I) const {
    return const_cast<APValue*>(this)->getVectorElt(I);
  }
  unsigned getVectorLength() const {
    assert(Kind == Vector && "Invalid accessor");
    return ((const Vec *)(const void *)&Data)->NumElts;
  }

  APValue &getArrayInitializedElt(unsigned I) {
    assert(Kind == Array && "Invalid accessor");
    assert(I < getArrayInitializedElts() && "Index out of range");
    return ((Arr *)(char *)&Data)->Elts[I];
  }
  const APValue &getArrayInitializedElt(unsigned I) const {
    return const_cast<APValue*>(this)->getArrayInitializedElt(I);
  }
  bool hasArrayFiller() const {
    return getArrayInitializedElts() != getArraySize();
  }
  APValue &getArrayFiller() {
    assert(Kind == Array && "Invalid accessor");
    assert(hasArrayFiller() && "No array filler");
    return ((Arr *)(char *)&Data)->Elts[getArrayInitializedElts()];
  }
  const APValue &getArrayFiller() const {
    return const_cast<APValue*>(this)->getArrayFiller();
  }
  unsigned getArrayInitializedElts() const {
    assert(Kind == Array && "Invalid accessor");
    return ((const Arr *)(const void *)&Data)->NumElts;
  }
  unsigned getArraySize() const {
    assert(Kind == Array && "Invalid accessor");
    return ((const Arr *)(const void *)&Data)->ArrSize;
  }

  unsigned getStructNumBases() const {
    assert(Kind == Struct && "Invalid accessor");
    return ((const StructData *)(const char *)&Data)->NumBases;
  }
  unsigned getStructNumFields() const {
    assert(Kind == Struct && "Invalid accessor");
    return ((const StructData *)(const char *)&Data)->NumFields;
  }
  APValue &getStructBase(unsigned i) {
    assert(Kind == Struct && "Invalid accessor");
    assert(i < getStructNumBases() && "base class index OOB");
    return ((StructData *)(char *)&Data)->Elts[i];
  }
  APValue &getStructField(unsigned i) {
    assert(Kind == Struct && "Invalid accessor");
    assert(i < getStructNumFields() && "field index OOB");
    return ((StructData *)(char *)&Data)->Elts[getStructNumBases() + i];
  }
  const APValue &getStructBase(unsigned i) const {
    return const_cast<APValue*>(this)->getStructBase(i);
  }
  const APValue &getStructField(unsigned i) const {
    return const_cast<APValue*>(this)->getStructField(i);
  }

  const FieldDecl *getUnionField() const {
    assert(Kind == Union && "Invalid accessor");
    return ((const UnionData *)(const char *)&Data)->Field;
  }
  APValue &getUnionValue() {
    assert(Kind == Union && "Invalid accessor");
    return *((UnionData *)(char *)&Data)->Value;
  }
  const APValue &getUnionValue() const {
    return const_cast<APValue*>(this)->getUnionValue();
  }

  const ValueDecl *getMemberPointerDecl() const;
  bool isMemberPointerToDerivedMember() const;
  ArrayRef<const CXXRecordDecl*> getMemberPointerPath() const;

  const AddrLabelExpr* getAddrLabelDiffLHS() const {
    assert(Kind == AddrLabelDiff && "Invalid accessor");
    return ((const AddrLabelDiffData *)(const char *)&Data)->LHSExpr;
  }
  const AddrLabelExpr* getAddrLabelDiffRHS() const {
    assert(Kind == AddrLabelDiff && "Invalid accessor");
    return ((const AddrLabelDiffData *)(const char *)&Data)->RHSExpr;
  }

  unsigned getReflectionDepth() const { return ReflectionDepth; }
  QualType getTypeOfReflectedResult(const ASTContext &Ctx) const;

  ReflectionKind getReflectionKind() const;
  const void *getOpaqueReflectionData() const;

  QualType getReflectedType() const;
  APValue getReflectedObject() const;
  APValue getReflectedValue() const;
  ValueDecl *getReflectedDecl() const;
  const TemplateName getReflectedTemplate() const;
  Decl *getReflectedNamespace() const;
  CXXBaseSpecifier *getReflectedBaseSpecifier() const;
  TagDataMemberSpec *getReflectedDataMemberSpec() const;
  CXX26AnnotationAttr *getReflectedAnnotation() const;

  void setInt(APSInt I) {
    assert(isInt() && "Invalid accessor");
    *(APSInt *)(char *)&Data = std::move(I);
  }
  void setFloat(APFloat F) {
    assert(isFloat() && "Invalid accessor");
    *(APFloat *)(char *)&Data = std::move(F);
  }
  void setFixedPoint(APFixedPoint FX) {
    assert(isFixedPoint() && "Invalid accessor");
    *(APFixedPoint *)(char *)&Data = std::move(FX);
  }
  void setVector(const APValue *E, unsigned N) {
    MutableArrayRef<APValue> InternalElts = setVectorUninit(N);
    for (unsigned i = 0; i != N; ++i)
      InternalElts[i] = E[i];
  }
  void setComplexInt(APSInt R, APSInt I) {
    assert(R.getBitWidth() == I.getBitWidth() &&
           "Invalid complex int (type mismatch).");
    assert(isComplexInt() && "Invalid accessor");
    ((ComplexAPSInt *)(char *)&Data)->Real = std::move(R);
    ((ComplexAPSInt *)(char *)&Data)->Imag = std::move(I);
  }
  void setComplexFloat(APFloat R, APFloat I) {
    assert(&R.getSemantics() == &I.getSemantics() &&
           "Invalid complex float (type mismatch).");
    assert(isComplexFloat() && "Invalid accessor");
    ((ComplexAPFloat *)(char *)&Data)->Real = std::move(R);
    ((ComplexAPFloat *)(char *)&Data)->Imag = std::move(I);
  }
  void setLValue(LValueBase B, const CharUnits &O, NoLValuePath,
                 bool IsNullPtr);
  void setLValue(LValueBase B, const CharUnits &O,
                 ArrayRef<LValuePathEntry> Path, bool OnePastTheEnd,
                 bool IsNullPtr);
  void setUnion(const FieldDecl *Field, const APValue &Value);
  void setAddrLabelDiff(const AddrLabelExpr* LHSExpr,
                        const AddrLabelExpr* RHSExpr) {
    ((AddrLabelDiffData *)(char *)&Data)->LHSExpr = LHSExpr;
    ((AddrLabelDiffData *)(char *)&Data)->RHSExpr = RHSExpr;
  }
  void setReflection(ReflectionKind RK, const void *Data);

private:
  void DestroyDataAndMakeUninit();
  void MakeInt() {
    assert(isAbsent() && "Bad state change");
    new ((void *)&Data) APSInt(1);
    Kind = Int;
  }
  void MakeFloat() {
    assert(isAbsent() && "Bad state change");
    new ((void *)(char *)&Data) APFloat(0.0);
    Kind = Float;
  }
  void MakeFixedPoint(APFixedPoint &&FX) {
    assert(isAbsent() && "Bad state change");
    new ((void *)(char *)&Data) APFixedPoint(std::move(FX));
    Kind = FixedPoint;
  }
  void MakeVector() {
    assert(isAbsent() && "Bad state change");
    new ((void *)(char *)&Data) Vec();
    Kind = Vector;
  }
  void MakeComplexInt() {
    assert(isAbsent() && "Bad state change");
    new ((void *)(char *)&Data) ComplexAPSInt();
    Kind = ComplexInt;
  }
  void MakeComplexFloat() {
    assert(isAbsent() && "Bad state change");
    new ((void *)(char *)&Data) ComplexAPFloat();
    Kind = ComplexFloat;
  }
  void MakeLValue();
  void MakeArray(unsigned InitElts, unsigned Size);
  void MakeStruct(unsigned B, unsigned M) {
    assert(isAbsent() && "Bad state change");
    new ((void *)(char *)&Data) StructData(B, M);
    Kind = Struct;
  }
  void MakeUnion() {
    assert(isAbsent() && "Bad state change");
    new ((void *)(char *)&Data) UnionData();
    Kind = Union;
  }
  void MakeMemberPointer(const ValueDecl *Member, bool IsDerivedMember,
                         ArrayRef<const CXXRecordDecl*> Path);
  void MakeAddrLabelDiff() {
    assert(isAbsent() && "Bad state change");
    new ((void *)(char *)&Data) AddrLabelDiffData();
    Kind = AddrLabelDiff;
  }

  void MakeReflection() {
    assert(isAbsent() && "Bad state change");
    new ((void*)(char *)&Data) ReflectionData();
    Kind = Reflection;
  }

private:
  /// The following functions are used as part of initialization, during
  /// deserialization and importing. Reserve the space so that it can be
  /// filled in by those steps.
  MutableArrayRef<APValue> setVectorUninit(unsigned N) {
    assert(isVector() && "Invalid accessor");
    Vec *V = ((Vec *)(char *)&Data);
    V->Elts = new APValue[N];
    V->NumElts = N;
    return {V->Elts, V->NumElts};
  }
  MutableArrayRef<LValuePathEntry>
  setLValueUninit(LValueBase B, const CharUnits &O, unsigned Size,
                  bool OnePastTheEnd, bool IsNullPtr);
  MutableArrayRef<const CXXRecordDecl *>
  setMemberPointerUninit(const ValueDecl *Member, bool IsDerivedMember,
                         unsigned Size);
};

} // end namespace clang.

namespace llvm {
template<> struct DenseMapInfo<clang::APValue::LValueBase> {
  static clang::APValue::LValueBase getEmptyKey();
  static clang::APValue::LValueBase getTombstoneKey();
  static unsigned getHashValue(const clang::APValue::LValueBase &Base);
  static bool isEqual(const clang::APValue::LValueBase &LHS,
                      const clang::APValue::LValueBase &RHS);
};
}

#endif<|MERGE_RESOLUTION|>--- conflicted
+++ resolved
@@ -337,54 +337,35 @@
   uint8_t ReflectionDepth;
 
 public:
-<<<<<<< HEAD
+  /// Creates an empty APValue of type None.
   APValue() : Kind(None), UnderlyingTy(), ReflectionDepth() {}
+  /// Creates an integer APValue holding the given value.
   explicit APValue(APSInt I) : Kind(None), UnderlyingTy(), ReflectionDepth() {
     MakeInt(); setInt(std::move(I));
   }
+  /// Creates a float APValue holding the given value.
   explicit APValue(APFloat F) : Kind(None), UnderlyingTy(), ReflectionDepth() {
     MakeFloat(); setFloat(std::move(F));
   }
+  /// Creates a fixed-point APValue holding the given value.
   explicit APValue(APFixedPoint FX)
       : Kind(None), UnderlyingTy(), ReflectionDepth() {
     MakeFixedPoint(std::move(FX));
   }
+  /// Creates a vector APValue with \p N elements. The elements
+  /// are read from \p E.
   explicit APValue(const APValue *E, unsigned N)
       : Kind(None), UnderlyingTy(), ReflectionDepth() {
     MakeVector(); setVector(E, N);
   }
+  /// Creates an integer complex APValue with the given real and imaginary
+  /// values.
   APValue(APSInt R, APSInt I) : Kind(None), UnderlyingTy(), ReflectionDepth() {
     MakeComplexInt(); setComplexInt(std::move(R), std::move(I));
   }
-  APValue(APFloat R, APFloat I) : Kind(None), UnderlyingTy(), ReflectionDepth() {
-=======
-  /// Creates an empty APValue of type None.
-  APValue() : Kind(None) {}
-  /// Creates an integer APValue holding the given value.
-  explicit APValue(APSInt I) : Kind(None) {
-    MakeInt(); setInt(std::move(I));
-  }
-  /// Creates a float APValue holding the given value.
-  explicit APValue(APFloat F) : Kind(None) {
-    MakeFloat(); setFloat(std::move(F));
-  }
-  /// Creates a fixed-point APValue holding the given value.
-  explicit APValue(APFixedPoint FX) : Kind(None) {
-    MakeFixedPoint(std::move(FX));
-  }
-  /// Creates a vector APValue with \p N elements. The elements
-  /// are read from \p E.
-  explicit APValue(const APValue *E, unsigned N) : Kind(None) {
-    MakeVector(); setVector(E, N);
-  }
-  /// Creates an integer complex APValue with the given real and imaginary
-  /// values.
-  APValue(APSInt R, APSInt I) : Kind(None) {
-    MakeComplexInt(); setComplexInt(std::move(R), std::move(I));
-  }
   /// Creates a float complex APValue with the given real and imaginary values.
-  APValue(APFloat R, APFloat I) : Kind(None) {
->>>>>>> 2c93598b
+  APValue(APFloat R, APFloat I)
+      : Kind(None), UnderlyingTy(), ReflectionDepth() {
     MakeComplexFloat(); setComplexFloat(std::move(R), std::move(I));
   }
   APValue(const APValue &RHS);
@@ -395,28 +376,7 @@
   /// \param IsNullPtr Whether this lvalue is a null pointer.
   APValue(LValueBase Base, const CharUnits &Offset, NoLValuePath,
           bool IsNullPtr = false)
-<<<<<<< HEAD
-      : Kind(None), UnderlyingTy(), ReflectionDepth() {
-    MakeLValue(); setLValue(B, O, N, IsNullPtr);
-  }
-  APValue(LValueBase B, const CharUnits &O, ArrayRef<LValuePathEntry> Path,
-          bool OnePastTheEnd, bool IsNullPtr = false)
-      : Kind(None), UnderlyingTy(), ReflectionDepth() {
-    MakeLValue(); setLValue(B, O, Path, OnePastTheEnd, IsNullPtr);
-  }
-  APValue(UninitArray, unsigned InitElts, unsigned Size)
-      : Kind(None), UnderlyingTy(), ReflectionDepth() {
-    MakeArray(InitElts, Size);
-  }
-  APValue(UninitStruct, unsigned B, unsigned M)
-      : Kind(None), UnderlyingTy(), ReflectionDepth() {
-    MakeStruct(B, M);
-  }
-  explicit APValue(const FieldDecl *D, const APValue &V = APValue())
-      : Kind(None), UnderlyingTy(), ReflectionDepth() {
-    MakeUnion(); setUnion(D, V);
-=======
-      : Kind(None) {
+      : Kind(None), UnderlyingTy(), ReflectionDepth() {
     MakeLValue();
     setLValue(Base, Offset, NoLValuePath{}, IsNullPtr);
   }
@@ -430,7 +390,7 @@
   APValue(LValueBase Base, const CharUnits &Offset,
           ArrayRef<LValuePathEntry> Path, bool OnePastTheEnd,
           bool IsNullPtr = false)
-      : Kind(None) {
+      : Kind(None), UnderlyingTy(), ReflectionDepth() {
     MakeLValue();
     setLValue(Base, Offset, Path, OnePastTheEnd, IsNullPtr);
   }
@@ -439,14 +399,16 @@
   /// \param InitElts Number of elements you're going to initialize in the
   /// array.
   /// \param Size Full size of the array.
-  APValue(UninitArray, unsigned InitElts, unsigned Size) : Kind(None) {
+  APValue(UninitArray, unsigned InitElts, unsigned Size)
+      : Kind(None), UnderlyingTy(), ReflectionDepth() {
     MakeArray(InitElts, Size);
   }
   /// Creates a new struct APValue.
   /// \param UninitStruct Marker. Pass an empty UninitStruct.
   /// \param NumBases Number of bases.
   /// \param NumMembers Number of members.
-  APValue(UninitStruct, unsigned NumBases, unsigned NumMembers) : Kind(None) {
+  APValue(UninitStruct, unsigned NumBases, unsigned NumMembers)
+      : Kind(None), UnderlyingTy(), ReflectionDepth() {
     MakeStruct(NumBases, NumMembers);
   }
   /// Creates a new union APValue.
@@ -454,10 +416,9 @@
   /// \param ActiveValue The value of the active union member.
   explicit APValue(const FieldDecl *ActiveDecl,
                    const APValue &ActiveValue = APValue())
-      : Kind(None) {
+      : Kind(None), UnderlyingTy(), ReflectionDepth() {
     MakeUnion();
     setUnion(ActiveDecl, ActiveValue);
->>>>>>> 2c93598b
   }
   /// Creates a new member pointer APValue.
   /// \param Member Declaration of the member
