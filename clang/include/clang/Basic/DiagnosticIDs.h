//===--- DiagnosticIDs.h - Diagnostic IDs Handling --------------*- C++ -*-===//
//
// Part of the LLVM Project, under the Apache License v2.0 with LLVM Exceptions.
// See https://llvm.org/LICENSE.txt for license information.
// SPDX-License-Identifier: Apache-2.0 WITH LLVM-exception
//
//===----------------------------------------------------------------------===//
///
/// \file
/// Defines the Diagnostic IDs-related interfaces.
///
//===----------------------------------------------------------------------===//

#ifndef LLVM_CLANG_BASIC_DIAGNOSTICIDS_H
#define LLVM_CLANG_BASIC_DIAGNOSTICIDS_H

#include "clang/Basic/DiagnosticCategories.h"
#include "clang/Basic/LLVM.h"
#include "llvm/ADT/IntrusiveRefCntPtr.h"
#include "llvm/ADT/StringRef.h"
#include "llvm/Support/ErrorHandling.h"
#include <optional>
#include <vector>

namespace clang {
  class DiagnosticsEngine;
  class SourceLocation;

  // Import the diagnostic enums themselves.
  namespace diag {
    enum class Group;

    // Size of each of the diagnostic categories.
    enum {
      DIAG_SIZE_COMMON        =  300,
      DIAG_SIZE_DRIVER        =  400,
      DIAG_SIZE_FRONTEND      =  200,
      DIAG_SIZE_SERIALIZATION =  120,
      DIAG_SIZE_LEX           =  400,
      DIAG_SIZE_PARSE         =  700,
      DIAG_SIZE_AST           =  300,
      DIAG_SIZE_COMMENT       =  100,
      DIAG_SIZE_CROSSTU       =  100,
<<<<<<< HEAD
      DIAG_SIZE_METAFN        =  300,
      DIAG_SIZE_SEMA          = 4500,
=======
      DIAG_SIZE_SEMA          = 5000,
>>>>>>> 6b78ea8b
      DIAG_SIZE_ANALYSIS      =  100,
      DIAG_SIZE_REFACTORING   = 1000,
      DIAG_SIZE_INSTALLAPI    =  100,
    };
    // Start position for diagnostics.
    enum {
      DIAG_START_COMMON        =                          0,
      DIAG_START_DRIVER        = DIAG_START_COMMON        + static_cast<int>(DIAG_SIZE_COMMON),
      DIAG_START_FRONTEND      = DIAG_START_DRIVER        + static_cast<int>(DIAG_SIZE_DRIVER),
      DIAG_START_SERIALIZATION = DIAG_START_FRONTEND      + static_cast<int>(DIAG_SIZE_FRONTEND),
      DIAG_START_LEX           = DIAG_START_SERIALIZATION + static_cast<int>(DIAG_SIZE_SERIALIZATION),
      DIAG_START_PARSE         = DIAG_START_LEX           + static_cast<int>(DIAG_SIZE_LEX),
      DIAG_START_AST           = DIAG_START_PARSE         + static_cast<int>(DIAG_SIZE_PARSE),
      DIAG_START_COMMENT       = DIAG_START_AST           + static_cast<int>(DIAG_SIZE_AST),
      DIAG_START_CROSSTU       = DIAG_START_COMMENT       + static_cast<int>(DIAG_SIZE_COMMENT),
      DIAG_START_SEMA          = DIAG_START_CROSSTU       + static_cast<int>(DIAG_SIZE_CROSSTU),
      DIAG_START_ANALYSIS      = DIAG_START_SEMA          + static_cast<int>(DIAG_SIZE_SEMA),
      DIAG_START_REFACTORING   = DIAG_START_ANALYSIS      + static_cast<int>(DIAG_SIZE_ANALYSIS),
      DIAG_START_INSTALLAPI    = DIAG_START_REFACTORING   + static_cast<int>(DIAG_SIZE_REFACTORING),
      DIAG_START_METAFN        = DIAG_START_INSTALLAPI    + static_cast<int>(DIAG_SIZE_INSTALLAPI),
      DIAG_UPPER_LIMIT         = DIAG_START_METAFN        + static_cast<int>(DIAG_SIZE_METAFN)
    };

    class CustomDiagInfo;

    /// All of the diagnostics that can be emitted by the frontend.
    typedef unsigned kind;

    // Get typedefs for common diagnostics.
    enum {
#define DIAG(ENUM, FLAGS, DEFAULT_MAPPING, DESC, GROUP, SFINAE, CATEGORY,      \
             NOWERROR, SHOWINSYSHEADER, SHOWINSYSMACRO, DEFFERABLE)            \
  ENUM,
#define COMMONSTART
#include "clang/Basic/DiagnosticCommonKinds.inc"
      NUM_BUILTIN_COMMON_DIAGNOSTICS
#undef DIAG
    };

    /// Enum values that allow the client to map NOTEs, WARNINGs, and EXTENSIONs
    /// to either Ignore (nothing), Remark (emit a remark), Warning
    /// (emit a warning) or Error (emit as an error).  It allows clients to
    /// map ERRORs to Error or Fatal (stop emitting diagnostics after this one).
    enum class Severity : uint8_t {
      // NOTE: 0 means "uncomputed".
      Ignored = 1, ///< Do not present this diagnostic, ignore it.
      Remark = 2,  ///< Present this diagnostic as a remark.
      Warning = 3, ///< Present this diagnostic as a warning.
      Error = 4,   ///< Present this diagnostic as an error.
      Fatal = 5    ///< Present this diagnostic as a fatal error.
    };

    /// Flavors of diagnostics we can emit. Used to filter for a particular
    /// kind of diagnostic (for instance, for -W/-R flags).
    enum class Flavor {
      WarningOrError, ///< A diagnostic that indicates a problem or potential
                      ///< problem. Can be made fatal by -Werror.
      Remark          ///< A diagnostic that indicates normal progress through
                      ///< compilation.
    };
  }

class DiagnosticMapping {
  LLVM_PREFERRED_TYPE(diag::Severity)
  unsigned Severity : 3;
  LLVM_PREFERRED_TYPE(bool)
  unsigned IsUser : 1;
  LLVM_PREFERRED_TYPE(bool)
  unsigned IsPragma : 1;
  LLVM_PREFERRED_TYPE(bool)
  unsigned HasNoWarningAsError : 1;
  LLVM_PREFERRED_TYPE(bool)
  unsigned HasNoErrorAsFatal : 1;
  LLVM_PREFERRED_TYPE(bool)
  unsigned WasUpgradedFromWarning : 1;

public:
  static DiagnosticMapping Make(diag::Severity Severity, bool IsUser,
                                bool IsPragma) {
    DiagnosticMapping Result;
    Result.Severity = (unsigned)Severity;
    Result.IsUser = IsUser;
    Result.IsPragma = IsPragma;
    Result.HasNoWarningAsError = 0;
    Result.HasNoErrorAsFatal = 0;
    Result.WasUpgradedFromWarning = 0;
    return Result;
  }

  diag::Severity getSeverity() const { return (diag::Severity)Severity; }
  void setSeverity(diag::Severity Value) { Severity = (unsigned)Value; }

  bool isUser() const { return IsUser; }
  bool isPragma() const { return IsPragma; }

  bool isErrorOrFatal() const {
    return getSeverity() == diag::Severity::Error ||
           getSeverity() == diag::Severity::Fatal;
  }

  bool hasNoWarningAsError() const { return HasNoWarningAsError; }
  void setNoWarningAsError(bool Value) { HasNoWarningAsError = Value; }

  bool hasNoErrorAsFatal() const { return HasNoErrorAsFatal; }
  void setNoErrorAsFatal(bool Value) { HasNoErrorAsFatal = Value; }

  /// Whether this mapping attempted to map the diagnostic to a warning, but
  /// was overruled because the diagnostic was already mapped to an error or
  /// fatal error.
  bool wasUpgradedFromWarning() const { return WasUpgradedFromWarning; }
  void setUpgradedFromWarning(bool Value) { WasUpgradedFromWarning = Value; }

  /// Serialize this mapping as a raw integer.
  unsigned serialize() const {
    return (IsUser << 7) | (IsPragma << 6) | (HasNoWarningAsError << 5) |
           (HasNoErrorAsFatal << 4) | (WasUpgradedFromWarning << 3) | Severity;
  }
  /// Deserialize a mapping.
  static DiagnosticMapping deserialize(unsigned Bits) {
    DiagnosticMapping Result;
    Result.IsUser = (Bits >> 7) & 1;
    Result.IsPragma = (Bits >> 6) & 1;
    Result.HasNoWarningAsError = (Bits >> 5) & 1;
    Result.HasNoErrorAsFatal = (Bits >> 4) & 1;
    Result.WasUpgradedFromWarning = (Bits >> 3) & 1;
    Result.Severity = Bits & 0x7;
    return Result;
  }

  bool operator==(DiagnosticMapping Other) const {
    return serialize() == Other.serialize();
  }
};

/// Used for handling and querying diagnostic IDs.
///
/// Can be used and shared by multiple Diagnostics for multiple translation units.
class DiagnosticIDs : public RefCountedBase<DiagnosticIDs> {
public:
  /// The level of the diagnostic, after it has been through mapping.
  enum Level : uint8_t { Ignored, Note, Remark, Warning, Error, Fatal };

  // Diagnostic classes.
  enum Class {
    CLASS_INVALID = 0x00,
    CLASS_NOTE = 0x01,
    CLASS_REMARK = 0x02,
    CLASS_WARNING = 0x03,
    CLASS_EXTENSION = 0x04,
    CLASS_ERROR = 0x05
  };

  static bool IsCustomDiag(diag::kind Diag) {
    return Diag >= diag::DIAG_UPPER_LIMIT;
  }

  class CustomDiagDesc {
    LLVM_PREFERRED_TYPE(diag::Severity)
    unsigned DefaultSeverity : 3;
    LLVM_PREFERRED_TYPE(Class)
    unsigned DiagClass : 3;
    LLVM_PREFERRED_TYPE(bool)
    unsigned ShowInSystemHeader : 1;
    LLVM_PREFERRED_TYPE(bool)
    unsigned ShowInSystemMacro : 1;
    LLVM_PREFERRED_TYPE(bool)
    unsigned HasGroup : 1;
    diag::Group Group;
    std::string Description;

    auto get_as_tuple() const {
      return std::tuple(DefaultSeverity, DiagClass, ShowInSystemHeader,
                        ShowInSystemMacro, HasGroup, Group,
                        std::string_view{Description});
    }

  public:
    CustomDiagDesc(diag::Severity DefaultSeverity, std::string Description,
                   unsigned Class = CLASS_WARNING,
                   bool ShowInSystemHeader = false,
                   bool ShowInSystemMacro = false,
                   std::optional<diag::Group> Group = std::nullopt)
        : DefaultSeverity(static_cast<unsigned>(DefaultSeverity)),
          DiagClass(Class), ShowInSystemHeader(ShowInSystemHeader),
          ShowInSystemMacro(ShowInSystemMacro), HasGroup(Group != std::nullopt),
          Group(Group.value_or(diag::Group{})),
          Description(std::move(Description)) {}

    std::optional<diag::Group> GetGroup() const {
      if (HasGroup)
        return Group;
      return std::nullopt;
    }

    diag::Severity GetDefaultSeverity() const {
      return static_cast<diag::Severity>(DefaultSeverity);
    }

    Class GetClass() const { return static_cast<Class>(DiagClass); }
    std::string_view GetDescription() const { return Description; }
    bool ShouldShowInSystemHeader() const { return ShowInSystemHeader; }

    friend bool operator==(const CustomDiagDesc &lhs,
                           const CustomDiagDesc &rhs) {
      return lhs.get_as_tuple() == rhs.get_as_tuple();
    }

    friend bool operator<(const CustomDiagDesc &lhs,
                          const CustomDiagDesc &rhs) {
      return lhs.get_as_tuple() < rhs.get_as_tuple();
    }
  };

  struct GroupInfo {
    LLVM_PREFERRED_TYPE(diag::Severity)
    unsigned Severity : 3;
    LLVM_PREFERRED_TYPE(bool)
    unsigned HasNoWarningAsError : 1;
  };

private:
  /// Information for uniquing and looking up custom diags.
  std::unique_ptr<diag::CustomDiagInfo> CustomDiagInfo;
  std::unique_ptr<GroupInfo[]> GroupInfos = []() {
    auto GIs = std::make_unique<GroupInfo[]>(
        static_cast<size_t>(diag::Group::NUM_GROUPS));
    for (size_t i = 0; i != static_cast<size_t>(diag::Group::NUM_GROUPS); ++i)
      GIs[i] = {{}, false};
    return GIs;
  }();

public:
  DiagnosticIDs();
  ~DiagnosticIDs();

  /// Return an ID for a diagnostic with the specified format string and
  /// level.
  ///
  /// If this is the first request for this diagnostic, it is registered and
  /// created, otherwise the existing ID is returned.

  // FIXME: Replace this function with a create-only facilty like
  // createCustomDiagIDFromFormatString() to enforce safe usage. At the time of
  // writing, nearly all callers of this function were invalid.
  unsigned getCustomDiagID(CustomDiagDesc Diag);

  // TODO: Deprecate this once all uses are removed from LLVM
  // [[deprecated("Use a CustomDiagDesc instead of a Level")]]
  unsigned getCustomDiagID(Level Level, StringRef Message) {
    return getCustomDiagID([&]() -> CustomDiagDesc {
      switch (Level) {
      case DiagnosticIDs::Level::Ignored:
        return {diag::Severity::Ignored, std::string(Message), CLASS_WARNING,
                /*ShowInSystemHeader*/ true};
      case DiagnosticIDs::Level::Note:
        return {diag::Severity::Fatal, std::string(Message), CLASS_NOTE,
                /*ShowInSystemHeader*/ true};
      case DiagnosticIDs::Level::Remark:
        return {diag::Severity::Remark, std::string(Message), CLASS_REMARK,
                /*ShowInSystemHeader*/ true};
      case DiagnosticIDs::Level::Warning:
        return {diag::Severity::Warning, std::string(Message), CLASS_WARNING,
                /*ShowInSystemHeader*/ true};
      case DiagnosticIDs::Level::Error:
        return {diag::Severity::Error, std::string(Message), CLASS_ERROR,
                /*ShowInSystemHeader*/ true};
      case DiagnosticIDs::Level::Fatal:
        return {diag::Severity::Fatal, std::string(Message), CLASS_ERROR,
                /*ShowInSystemHeader*/ true};
      }
      llvm_unreachable("Fully covered switch above!");
    }());
  }

  //===--------------------------------------------------------------------===//
  // Diagnostic classification and reporting interfaces.
  //

  /// Given a diagnostic ID, return a description of the issue.
  StringRef getDescription(unsigned DiagID) const;

  /// Return true if the unmapped diagnostic levelof the specified
  /// diagnostic ID is a Warning or Extension.
  ///
  /// This is not legal to call on NOTEs.
  bool isWarningOrExtension(unsigned DiagID) const;

  /// Return true if the specified diagnostic is mapped to errors by
  /// default.
  bool isDefaultMappingAsError(unsigned DiagID) const;

  /// Get the default mapping for this diagnostic.
  DiagnosticMapping getDefaultMapping(unsigned DiagID) const;

  void initCustomDiagMapping(DiagnosticMapping &, unsigned DiagID);

  /// Determine whether the given diagnostic ID is a Note.
  bool isNote(unsigned DiagID) const;

  /// Determine whether the given diagnostic ID is for an
  /// extension of some sort.
  bool isExtensionDiag(unsigned DiagID) const {
    bool ignored;
    return isExtensionDiag(DiagID, ignored);
  }

  /// Determine whether the given diagnostic ID is for an
  /// extension of some sort, and whether it is enabled by default.
  ///
  /// This also returns EnabledByDefault, which is set to indicate whether the
  /// diagnostic is ignored by default (in which case -pedantic enables it) or
  /// treated as a warning/error by default.
  ///
  bool isExtensionDiag(unsigned DiagID, bool &EnabledByDefault) const;

  /// Given a group ID, returns the flag that toggles the group.
  /// For example, for Group::DeprecatedDeclarations, returns
  /// "deprecated-declarations".
  static StringRef getWarningOptionForGroup(diag::Group);

  /// Given a diagnostic group ID, return its documentation.
  static StringRef getWarningOptionDocumentation(diag::Group GroupID);

  void setGroupSeverity(StringRef Group, diag::Severity);
  void setGroupNoWarningsAsError(StringRef Group, bool);

  /// Given a group ID, returns the flag that toggles the group.
  /// For example, for "deprecated-declarations", returns
  /// Group::DeprecatedDeclarations.
  static std::optional<diag::Group> getGroupForWarningOption(StringRef);

  /// Return the lowest-level group that contains the specified diagnostic.
  std::optional<diag::Group> getGroupForDiag(unsigned DiagID) const;

  /// Return the lowest-level warning option that enables the specified
  /// diagnostic.
  ///
  /// If there is no -Wfoo flag that controls the diagnostic, this returns null.
  StringRef getWarningOptionForDiag(unsigned DiagID);

  /// Return the category number that a specified \p DiagID belongs to,
  /// or 0 if no category.
  static unsigned getCategoryNumberForDiag(unsigned DiagID);

  /// Return the number of diagnostic categories.
  static unsigned getNumberOfCategories();

  /// Given a category ID, return the name of the category.
  static StringRef getCategoryNameFromID(unsigned CategoryID);

  /// Return true if a given diagnostic falls into an ARC diagnostic
  /// category.
  static bool isARCDiagnostic(unsigned DiagID);

  /// Return true if a given diagnostic is a codegen-time ABI check.
  static bool isCodegenABICheckDiagnostic(unsigned DiagID);

  /// Enumeration describing how the emission of a diagnostic should
  /// be treated when it occurs during C++ template argument deduction.
  enum SFINAEResponse {
    /// The diagnostic should not be reported, but it should cause
    /// template argument deduction to fail.
    ///
    /// The vast majority of errors that occur during template argument
    /// deduction fall into this category.
    SFINAE_SubstitutionFailure,

    /// The diagnostic should be suppressed entirely.
    ///
    /// Warnings generally fall into this category.
    SFINAE_Suppress,

    /// The diagnostic should be reported.
    ///
    /// The diagnostic should be reported. Various fatal errors (e.g.,
    /// template instantiation depth exceeded) fall into this category.
    SFINAE_Report,

    /// The diagnostic is an access-control diagnostic, which will be
    /// substitution failures in some contexts and reported in others.
    SFINAE_AccessControl
  };

  /// Determines whether the given built-in diagnostic ID is
  /// for an error that is suppressed if it occurs during C++ template
  /// argument deduction.
  ///
  /// When an error is suppressed due to SFINAE, the template argument
  /// deduction fails but no diagnostic is emitted. Certain classes of
  /// errors, such as those errors that involve C++ access control,
  /// are not SFINAE errors.
  static SFINAEResponse getDiagnosticSFINAEResponse(unsigned DiagID);

  /// Whether the diagnostic message can be deferred.
  ///
  /// For single source offloading languages, a diagnostic message occurred
  /// in a device host function may be deferred until the function is sure
  /// to be emitted.
  static bool isDeferrable(unsigned DiagID);

  /// Get the string of all diagnostic flags.
  ///
  /// \returns A list of all diagnostics flags as they would be written in a
  /// command line invocation including their `no-` variants. For example:
  /// `{"-Wempty-body", "-Wno-empty-body", ...}`
  static std::vector<std::string> getDiagnosticFlags();

  /// Get the set of all diagnostic IDs in the group with the given name.
  ///
  /// \param[out] Diags - On return, the diagnostics in the group.
  /// \returns \c true if the given group is unknown, \c false otherwise.
  bool getDiagnosticsInGroup(diag::Flavor Flavor, StringRef Group,
                             SmallVectorImpl<diag::kind> &Diags) const;

  /// Get the set of all diagnostic IDs.
  static void getAllDiagnostics(diag::Flavor Flavor,
                                std::vector<diag::kind> &Diags);

  /// Get the diagnostic option with the closest edit distance to the
  /// given group name.
  static StringRef getNearestOption(diag::Flavor Flavor, StringRef Group);

private:
  /// Classify the specified diagnostic ID into a Level, consumable by
  /// the DiagnosticClient.
  ///
  /// The classification is based on the way the client configured the
  /// DiagnosticsEngine object.
  ///
  /// \param Loc The source location for which we are interested in finding out
  /// the diagnostic state. Can be null in order to query the latest state.
  DiagnosticIDs::Level
  getDiagnosticLevel(unsigned DiagID, SourceLocation Loc,
                     const DiagnosticsEngine &Diag) const LLVM_READONLY;

  diag::Severity
  getDiagnosticSeverity(unsigned DiagID, SourceLocation Loc,
                        const DiagnosticsEngine &Diag) const LLVM_READONLY;

  Class getDiagClass(unsigned DiagID) const;

  /// Used to report a diagnostic that is finally fully formed.
  ///
  /// \returns \c true if the diagnostic was emitted, \c false if it was
  /// suppressed.
  bool ProcessDiag(DiagnosticsEngine &Diag) const;

  /// Used to emit a diagnostic that is finally fully formed,
  /// ignoring suppression.
  void EmitDiag(DiagnosticsEngine &Diag, Level DiagLevel) const;

  /// Whether the diagnostic may leave the AST in a state where some
  /// invariants can break.
  bool isUnrecoverable(unsigned DiagID) const;

  friend class DiagnosticsEngine;
};

}  // end namespace clang

#endif<|MERGE_RESOLUTION|>--- conflicted
+++ resolved
@@ -41,12 +41,8 @@
       DIAG_SIZE_AST           =  300,
       DIAG_SIZE_COMMENT       =  100,
       DIAG_SIZE_CROSSTU       =  100,
-<<<<<<< HEAD
       DIAG_SIZE_METAFN        =  300,
-      DIAG_SIZE_SEMA          = 4500,
-=======
       DIAG_SIZE_SEMA          = 5000,
->>>>>>> 6b78ea8b
       DIAG_SIZE_ANALYSIS      =  100,
       DIAG_SIZE_REFACTORING   = 1000,
       DIAG_SIZE_INSTALLAPI    =  100,
