//===- IdentifierTable.cpp - Hash table for identifier lookup -------------===//
//
// Copyright 2024 Bloomberg Finance L.P.
//
// Part of the LLVM Project, under the Apache License v2.0 with LLVM Exceptions.
// See https://llvm.org/LICENSE.txt for license information.
// SPDX-License-Identifier: Apache-2.0 WITH LLVM-exception
//
//===----------------------------------------------------------------------===//
//
// This file implements the IdentifierInfo, IdentifierVisitor, and
// IdentifierTable interfaces.
//
//===----------------------------------------------------------------------===//

#include "clang/Basic/IdentifierTable.h"
#include "clang/Basic/CharInfo.h"
#include "clang/Basic/DiagnosticLex.h"
#include "clang/Basic/LangOptions.h"
#include "clang/Basic/OperatorKinds.h"
#include "clang/Basic/Specifiers.h"
#include "clang/Basic/TargetBuiltins.h"
#include "clang/Basic/TokenKinds.h"
#include "llvm/ADT/DenseMapInfo.h"
#include "llvm/ADT/FoldingSet.h"
#include "llvm/ADT/SmallString.h"
#include "llvm/ADT/StringMap.h"
#include "llvm/ADT/StringRef.h"
#include "llvm/Support/Allocator.h"
#include "llvm/Support/raw_ostream.h"
#include <cassert>
#include <cstdio>
#include <cstring>
#include <string>

using namespace clang;

// A check to make sure the ObjCOrBuiltinID has sufficient room to store the
// largest possible target/aux-target combination. If we exceed this, we likely
// need to just change the ObjCOrBuiltinIDBits value in IdentifierTable.h.
static_assert(2 * LargestBuiltinID < (2 << (InterestingIdentifierBits - 1)),
              "Insufficient ObjCOrBuiltinID Bits");

//===----------------------------------------------------------------------===//
// IdentifierTable Implementation
//===----------------------------------------------------------------------===//

IdentifierIterator::~IdentifierIterator() = default;

IdentifierInfoLookup::~IdentifierInfoLookup() = default;

namespace {

/// A simple identifier lookup iterator that represents an
/// empty sequence of identifiers.
class EmptyLookupIterator : public IdentifierIterator {
public:
  StringRef Next() override { return StringRef(); }
};

} // namespace

IdentifierIterator *IdentifierInfoLookup::getIdentifiers() {
  return new EmptyLookupIterator();
}

IdentifierTable::IdentifierTable(IdentifierInfoLookup *ExternalLookup)
    : HashTable(8192), // Start with space for 8K identifiers.
      ExternalLookup(ExternalLookup) {}

IdentifierTable::IdentifierTable(const LangOptions &LangOpts,
                                 IdentifierInfoLookup *ExternalLookup)
    : IdentifierTable(ExternalLookup) {
  // Populate the identifier table with info about keywords for the current
  // language.
  AddKeywords(LangOpts);
}

//===----------------------------------------------------------------------===//
// Language Keyword Implementation
//===----------------------------------------------------------------------===//

// Constants for TokenKinds.def
namespace {

<<<<<<< HEAD
  enum TokenKey : unsigned {
    KEYC99        = 0x1,
    KEYCXX        = 0x2,
    KEYCXX11      = 0x4,
    KEYGNU        = 0x8,
    KEYMS         = 0x10,
    BOOLSUPPORT   = 0x20,
    KEYALTIVEC    = 0x40,
    KEYNOCXX      = 0x80,
    KEYBORLAND    = 0x100,
    KEYOPENCLC    = 0x200,
    KEYC23        = 0x400,
    KEYNOMS18     = 0x800,
    KEYNOOPENCL   = 0x1000,
    WCHARSUPPORT  = 0x2000,
    HALFSUPPORT   = 0x4000,
    CHAR8SUPPORT  = 0x8000,
    KEYOBJC       = 0x10000,
    KEYZVECTOR    = 0x20000,
    KEYCOROUTINES = 0x40000,
    KEYMODULES    = 0x80000,
    KEYCXX20      = 0x100000,
    KEYOPENCLCXX  = 0x200000,
    KEYMSCOMPAT   = 0x400000,
    KEYSYCL       = 0x800000,
    KEYCUDA       = 0x1000000,
    KEYHLSL       = 0x2000000,
    KEYFIXEDPOINT = 0x4000000,
    KEYREFLECT    = 0x8000000,
    KEYMAX        = KEYREFLECT, // The maximum key
    KEYALLCXX = KEYCXX | KEYCXX11 | KEYCXX20,
    KEYALL = (KEYMAX | (KEYMAX-1)) & ~KEYNOMS18 &
             ~KEYNOOPENCL // KEYNOMS18 and KEYNOOPENCL are used to exclude.
  };

  /// How a keyword is treated in the selected standard. This enum is ordered
  /// intentionally so that the value that 'wins' is the most 'permissive'.
  enum KeywordStatus {
    KS_Unknown,     // Not yet calculated. Used when figuring out the status.
    KS_Disabled,    // Disabled
    KS_Future,      // Is a keyword in future standard
    KS_Extension,   // Is an extension
    KS_Enabled,     // Enabled
  };
=======
enum TokenKey : unsigned {
  KEYC99 = 0x1,
  KEYCXX = 0x2,
  KEYCXX11 = 0x4,
  KEYGNU = 0x8,
  KEYMS = 0x10,
  BOOLSUPPORT = 0x20,
  KEYALTIVEC = 0x40,
  KEYNOCXX = 0x80,
  KEYBORLAND = 0x100,
  KEYOPENCLC = 0x200,
  KEYC23 = 0x400,
  KEYNOMS18 = 0x800,
  KEYNOOPENCL = 0x1000,
  WCHARSUPPORT = 0x2000,
  HALFSUPPORT = 0x4000,
  CHAR8SUPPORT = 0x8000,
  KEYOBJC = 0x10000,
  KEYZVECTOR = 0x20000,
  KEYCOROUTINES = 0x40000,
  KEYMODULES = 0x80000,
  KEYCXX20 = 0x100000,
  KEYOPENCLCXX = 0x200000,
  KEYMSCOMPAT = 0x400000,
  KEYSYCL = 0x800000,
  KEYCUDA = 0x1000000,
  KEYZOS = 0x2000000,
  KEYNOZOS = 0x4000000,
  KEYHLSL = 0x8000000,
  KEYFIXEDPOINT = 0x10000000,
  KEYMAX = KEYFIXEDPOINT, // The maximum key
  KEYALLCXX = KEYCXX | KEYCXX11 | KEYCXX20,
  KEYALL = (KEYMAX | (KEYMAX - 1)) & ~KEYNOMS18 & ~KEYNOOPENCL &
           ~KEYNOZOS // KEYNOMS18, KEYNOOPENCL, KEYNOZOS are excluded.
};

/// How a keyword is treated in the selected standard. This enum is ordered
/// intentionally so that the value that 'wins' is the most 'permissive'.
enum KeywordStatus {
  KS_Unknown,   // Not yet calculated. Used when figuring out the status.
  KS_Disabled,  // Disabled
  KS_Future,    // Is a keyword in future standard
  KS_Extension, // Is an extension
  KS_Enabled,   // Enabled
};
>>>>>>> 34514ce0

} // namespace

// This works on a single TokenKey flag and checks the LangOpts to get the
// KeywordStatus based exclusively on this flag, so that it can be merged in
// getKeywordStatus. Most should be enabled/disabled, but some might imply
// 'future' versions, or extensions. Returns 'unknown' unless this is KNOWN to
// be disabled, and the calling function makes it 'disabled' if no other flag
// changes it. This is necessary for the KEYNOCXX and KEYNOOPENCL flags.
static KeywordStatus getKeywordStatusHelper(const LangOptions &LangOpts,
                                            TokenKey Flag) {
  // Flag is a single bit version of TokenKey (that is, not
  // KEYALL/KEYALLCXX/etc), so we can check with == throughout this function.
  assert((Flag & ~(Flag - 1)) == Flag && "Multiple bits set?");

  switch (Flag) {
  case KEYC99:
    if (LangOpts.C99)
      return KS_Enabled;
    return !LangOpts.CPlusPlus ? KS_Future : KS_Unknown;
  case KEYC23:
    if (LangOpts.C23)
      return KS_Enabled;
    return !LangOpts.CPlusPlus ? KS_Future : KS_Unknown;
  case KEYCXX:
    return LangOpts.CPlusPlus ? KS_Enabled : KS_Unknown;
  case KEYCXX11:
    if (LangOpts.CPlusPlus11)
      return KS_Enabled;
    return LangOpts.CPlusPlus ? KS_Future : KS_Unknown;
  case KEYCXX20:
    if (LangOpts.CPlusPlus20)
      return KS_Enabled;
    return LangOpts.CPlusPlus ? KS_Future : KS_Unknown;
  case KEYGNU:
    return LangOpts.GNUKeywords ? KS_Extension : KS_Unknown;
  case KEYMS:
    return LangOpts.MicrosoftExt ? KS_Extension : KS_Unknown;
  case BOOLSUPPORT:
    if (LangOpts.Bool)      return KS_Enabled;
    return !LangOpts.CPlusPlus ? KS_Future : KS_Unknown;
  case KEYALTIVEC:
    return LangOpts.AltiVec ? KS_Enabled : KS_Unknown;
  case KEYBORLAND:
    return LangOpts.Borland ? KS_Extension : KS_Unknown;
  case KEYOPENCLC:
    return LangOpts.OpenCL && !LangOpts.OpenCLCPlusPlus ? KS_Enabled
                                                        : KS_Unknown;
  case WCHARSUPPORT:
    return LangOpts.WChar ? KS_Enabled : KS_Unknown;
  case HALFSUPPORT:
    return LangOpts.Half ? KS_Enabled : KS_Unknown;
  case CHAR8SUPPORT:
    if (LangOpts.Char8) return KS_Enabled;
    if (LangOpts.CPlusPlus20) return KS_Unknown;
    if (LangOpts.CPlusPlus) return KS_Future;
    return KS_Unknown;
  case KEYOBJC:
    // We treat bridge casts as objective-C keywords so we can warn on them
    // in non-arc mode.
    return LangOpts.ObjC ? KS_Enabled : KS_Unknown;
  case KEYZVECTOR:
    return LangOpts.ZVector ? KS_Enabled : KS_Unknown;
  case KEYCOROUTINES:
    return LangOpts.Coroutines ? KS_Enabled : KS_Unknown;
  case KEYMODULES:
    return KS_Unknown;
  case KEYOPENCLCXX:
    return LangOpts.OpenCLCPlusPlus ? KS_Enabled : KS_Unknown;
  case KEYMSCOMPAT:
    return LangOpts.MSVCCompat ? KS_Enabled : KS_Unknown;
  case KEYSYCL:
    return LangOpts.isSYCL() ? KS_Enabled : KS_Unknown;
  case KEYCUDA:
    return LangOpts.CUDA ? KS_Enabled : KS_Unknown;
  case KEYZOS:
    return LangOpts.ZOSExt ? KS_Enabled : KS_Unknown;
  case KEYHLSL:
    return LangOpts.HLSL ? KS_Enabled : KS_Unknown;
  case KEYNOCXX:
    // This is enabled in all non-C++ modes, but might be enabled for other
    // reasons as well.
    return LangOpts.CPlusPlus ? KS_Unknown : KS_Enabled;
  case KEYNOOPENCL:
  case KEYNOMS18:
  case KEYNOZOS:
    // The disable behavior for this is handled in getKeywordStatus.
    return KS_Unknown;
  case KEYFIXEDPOINT:
    return LangOpts.FixedPoint ? KS_Enabled : KS_Disabled;
  case KEYREFLECT:
    return LangOpts.Reflection ? KS_Extension : KS_Unknown;
  default:
    llvm_unreachable("Unknown KeywordStatus flag");
  }
}

/// Translates flags as specified in TokenKinds.def into keyword status
/// in the given language standard.
static KeywordStatus getKeywordStatus(const LangOptions &LangOpts,
                                      unsigned Flags) {
  // KEYALL means always enabled, so special case this one.
  if (Flags == KEYALL) return KS_Enabled;
  // These are tests that need to 'always win', as they are special in that they
  // disable based on certain conditions.
  if (LangOpts.OpenCL && (Flags & KEYNOOPENCL)) return KS_Disabled;
  if (LangOpts.MSVCCompat && (Flags & KEYNOMS18) &&
      !LangOpts.isCompatibleWithMSVC(LangOptions::MSVC2015))
    return KS_Disabled;
  if (LangOpts.ZOSExt && (Flags & KEYNOZOS))
    return KS_Disabled;
  KeywordStatus CurStatus = KS_Unknown;

  while (Flags != 0) {
    unsigned CurFlag = Flags & ~(Flags - 1);
    Flags = Flags & ~CurFlag;
    CurStatus = std::max(
        CurStatus,
        getKeywordStatusHelper(LangOpts, static_cast<TokenKey>(CurFlag)));
  }

  if (CurStatus == KS_Unknown)
    return KS_Disabled;
  return CurStatus;
}

/// AddKeyword - This method is used to associate a token ID with specific
/// identifiers because they are language keywords.  This causes the lexer to
/// automatically map matching identifiers to specialized token codes.
static void AddKeyword(StringRef Keyword,
                       tok::TokenKind TokenCode, unsigned Flags,
                       const LangOptions &LangOpts, IdentifierTable &Table) {
  KeywordStatus AddResult = getKeywordStatus(LangOpts, Flags);

  // Don't add this keyword if disabled in this language.
  if (AddResult == KS_Disabled) return;

  IdentifierInfo &Info =
      Table.get(Keyword, AddResult == KS_Future ? tok::identifier : TokenCode);
  Info.setIsExtensionToken(AddResult == KS_Extension);
  Info.setIsFutureCompatKeyword(AddResult == KS_Future);
}

/// AddCXXOperatorKeyword - Register a C++ operator keyword alternative
/// representations.
static void AddCXXOperatorKeyword(StringRef Keyword,
                                  tok::TokenKind TokenCode,
                                  IdentifierTable &Table) {
  IdentifierInfo &Info = Table.get(Keyword, TokenCode);
  Info.setIsCPlusPlusOperatorKeyword();
}

/// AddObjCKeyword - Register an Objective-C \@keyword like "class" "selector"
/// or "property".
static void AddObjCKeyword(StringRef Name,
                           tok::ObjCKeywordKind ObjCID,
                           IdentifierTable &Table) {
  Table.get(Name).setObjCKeywordID(ObjCID);
}

static void AddNotableIdentifier(StringRef Name,
                                 tok::NotableIdentifierKind BTID,
                                 IdentifierTable &Table) {
  // Don't add 'not_notable' identifier.
  if (BTID != tok::not_notable) {
    IdentifierInfo &Info = Table.get(Name, tok::identifier);
    Info.setNotableIdentifierID(BTID);
  }
}

/// AddKeywords - Add all keywords to the symbol table.
///
void IdentifierTable::AddKeywords(const LangOptions &LangOpts) {
  // Add keywords and tokens for the current language.
#define KEYWORD(NAME, FLAGS) \
  AddKeyword(StringRef(#NAME), tok::kw_ ## NAME,  \
             FLAGS, LangOpts, *this);
#define ALIAS(NAME, TOK, FLAGS) \
  AddKeyword(StringRef(NAME), tok::kw_ ## TOK,  \
             FLAGS, LangOpts, *this);
#define CXX_KEYWORD_OPERATOR(NAME, ALIAS) \
  if (LangOpts.CXXOperatorNames)          \
    AddCXXOperatorKeyword(StringRef(#NAME), tok::ALIAS, *this);
#define OBJC_AT_KEYWORD(NAME)  \
  if (LangOpts.ObjC)           \
    AddObjCKeyword(StringRef(#NAME), tok::objc_##NAME, *this);
#define NOTABLE_IDENTIFIER(NAME)                                               \
  AddNotableIdentifier(StringRef(#NAME), tok::NAME, *this);

#define TESTING_KEYWORD(NAME, FLAGS)
#include "clang/Basic/TokenKinds.def"

  if (LangOpts.ParseUnknownAnytype)
    AddKeyword("__unknown_anytype", tok::kw___unknown_anytype, KEYALL,
               LangOpts, *this);

  if (LangOpts.DeclSpecKeyword)
    AddKeyword("__declspec", tok::kw___declspec, KEYALL, LangOpts, *this);

  if (LangOpts.IEEE128)
    AddKeyword("__ieee128", tok::kw___float128, KEYALL, LangOpts, *this);

  // Add the 'import' contextual keyword.
  get("import").setModulesImport(true);
}

/// Checks if the specified token kind represents a keyword in the
/// specified language.
/// \returns Status of the keyword in the language.
static KeywordStatus getTokenKwStatus(const LangOptions &LangOpts,
                                      tok::TokenKind K) {
  switch (K) {
#define KEYWORD(NAME, FLAGS) \
  case tok::kw_##NAME: return getKeywordStatus(LangOpts, FLAGS);
#include "clang/Basic/TokenKinds.def"
  default: return KS_Disabled;
  }
}

/// Returns true if the identifier represents a keyword in the
/// specified language.
bool IdentifierInfo::isKeyword(const LangOptions &LangOpts) const {
  switch (getTokenKwStatus(LangOpts, getTokenID())) {
  case KS_Enabled:
  case KS_Extension:
    return true;
  default:
    return false;
  }
}

/// Returns true if the identifier represents a C++ keyword in the
/// specified language.
bool IdentifierInfo::isCPlusPlusKeyword(const LangOptions &LangOpts) const {
  if (!LangOpts.CPlusPlus || !isKeyword(LangOpts))
    return false;
  // This is a C++ keyword if this identifier is not a keyword when checked
  // using LangOptions without C++ support.
  LangOptions LangOptsNoCPP = LangOpts;
  LangOptsNoCPP.CPlusPlus = false;
  LangOptsNoCPP.CPlusPlus11 = false;
  LangOptsNoCPP.CPlusPlus20 = false;
  return !isKeyword(LangOptsNoCPP);
}

ReservedIdentifierStatus
IdentifierInfo::isReserved(const LangOptions &LangOpts) const {
  StringRef Name = getName();

  // '_' is a reserved identifier, but its use is so common (e.g. to store
  // ignored values) that we don't warn on it.
  if (Name.size() <= 1)
    return ReservedIdentifierStatus::NotReserved;

  // [lex.name] p3
  if (Name[0] == '_') {

    // Each name that begins with an underscore followed by an uppercase letter
    // or another underscore is reserved.
    if (Name[1] == '_')
      return ReservedIdentifierStatus::StartsWithDoubleUnderscore;

    if ('A' <= Name[1] && Name[1] <= 'Z')
      return ReservedIdentifierStatus::
          StartsWithUnderscoreFollowedByCapitalLetter;

    // This is a bit misleading: it actually means it's only reserved if we're
    // at global scope because it starts with an underscore.
    return ReservedIdentifierStatus::StartsWithUnderscoreAtGlobalScope;
  }

  // Each name that contains a double underscore (__) is reserved.
  if (LangOpts.CPlusPlus && Name.contains("__"))
    return ReservedIdentifierStatus::ContainsDoubleUnderscore;

  return ReservedIdentifierStatus::NotReserved;
}

ReservedLiteralSuffixIdStatus
IdentifierInfo::isReservedLiteralSuffixId() const {
  StringRef Name = getName();

  if (Name[0] != '_')
    return ReservedLiteralSuffixIdStatus::NotStartsWithUnderscore;

  if (Name.contains("__"))
    return ReservedLiteralSuffixIdStatus::ContainsDoubleUnderscore;

  return ReservedLiteralSuffixIdStatus::NotReserved;
}

StringRef IdentifierInfo::deuglifiedName() const {
  StringRef Name = getName();
  if (Name.size() >= 2 && Name.front() == '_' &&
      (Name[1] == '_' || (Name[1] >= 'A' && Name[1] <= 'Z')))
    return Name.ltrim('_');
  return Name;
}

tok::PPKeywordKind IdentifierInfo::getPPKeywordID() const {
  // We use a perfect hash function here involving the length of the keyword,
  // the first and third character.  For preprocessor ID's there are no
  // collisions (if there were, the switch below would complain about duplicate
  // case values).  Note that this depends on 'if' being null terminated.

#define HASH(LEN, FIRST, THIRD)                                                \
  (LEN << 6) + (((FIRST - 'a') - (THIRD - 'a')) & 63)
#define CASE(LEN, FIRST, THIRD, NAME) \
  case HASH(LEN, FIRST, THIRD): \
    return memcmp(Name, #NAME, LEN) ? tok::pp_not_keyword : tok::pp_ ## NAME

  unsigned Len = getLength();
  if (Len < 2) return tok::pp_not_keyword;
  const char *Name = getNameStart();
  switch (HASH(Len, Name[0], Name[2])) {
  default: return tok::pp_not_keyword;
  CASE( 2, 'i', '\0', if);
  CASE( 4, 'e', 'i', elif);
  CASE( 4, 'e', 's', else);
  CASE( 4, 'l', 'n', line);
  CASE( 4, 's', 'c', sccs);
  CASE( 5, 'e', 'b', embed);
  CASE( 5, 'e', 'd', endif);
  CASE( 5, 'e', 'r', error);
  CASE( 5, 'i', 'e', ident);
  CASE( 5, 'i', 'd', ifdef);
  CASE( 5, 'u', 'd', undef);

  CASE( 6, 'a', 's', assert);
  CASE( 6, 'd', 'f', define);
  CASE( 6, 'i', 'n', ifndef);
  CASE( 6, 'i', 'p', import);
  CASE( 6, 'p', 'a', pragma);

  CASE( 7, 'd', 'f', defined);
  CASE( 7, 'e', 'i', elifdef);
  CASE( 7, 'i', 'c', include);
  CASE( 7, 'w', 'r', warning);

  CASE( 8, 'e', 'i', elifndef);
  CASE( 8, 'u', 'a', unassert);
  CASE(12, 'i', 'c', include_next);

  CASE(14, '_', 'p', __public_macro);

  CASE(15, '_', 'p', __private_macro);

  CASE(16, '_', 'i', __include_macros);
#undef CASE
#undef HASH
  }
}

//===----------------------------------------------------------------------===//
// Stats Implementation
//===----------------------------------------------------------------------===//

/// PrintStats - Print statistics about how well the identifier table is doing
/// at hashing identifiers.
void IdentifierTable::PrintStats() const {
  unsigned NumBuckets = HashTable.getNumBuckets();
  unsigned NumIdentifiers = HashTable.getNumItems();
  unsigned NumEmptyBuckets = NumBuckets-NumIdentifiers;
  unsigned AverageIdentifierSize = 0;
  unsigned MaxIdentifierLength = 0;

  // TODO: Figure out maximum times an identifier had to probe for -stats.
  for (llvm::StringMap<IdentifierInfo*, llvm::BumpPtrAllocator>::const_iterator
       I = HashTable.begin(), E = HashTable.end(); I != E; ++I) {
    unsigned IdLen = I->getKeyLength();
    AverageIdentifierSize += IdLen;
    if (MaxIdentifierLength < IdLen)
      MaxIdentifierLength = IdLen;
  }

  fprintf(stderr, "\n*** Identifier Table Stats:\n");
  fprintf(stderr, "# Identifiers:   %d\n", NumIdentifiers);
  fprintf(stderr, "# Empty Buckets: %d\n", NumEmptyBuckets);
  fprintf(stderr, "Hash density (#identifiers per bucket): %f\n",
          NumIdentifiers/(double)NumBuckets);
  fprintf(stderr, "Ave identifier length: %f\n",
          (AverageIdentifierSize/(double)NumIdentifiers));
  fprintf(stderr, "Max identifier length: %d\n", MaxIdentifierLength);

  // Compute statistics about the memory allocated for identifiers.
  HashTable.getAllocator().PrintStats();
}

//===----------------------------------------------------------------------===//
// SelectorTable Implementation
//===----------------------------------------------------------------------===//

unsigned llvm::DenseMapInfo<clang::Selector>::getHashValue(clang::Selector S) {
  return DenseMapInfo<void*>::getHashValue(S.getAsOpaquePtr());
}

bool Selector::isKeywordSelector(ArrayRef<StringRef> Names) const {
  assert(!Names.empty() && "must have >= 1 selector slots");
  if (getNumArgs() != Names.size())
    return false;
  for (unsigned I = 0, E = Names.size(); I != E; ++I) {
    if (getNameForSlot(I) != Names[I])
      return false;
  }
  return true;
}

bool Selector::isUnarySelector(StringRef Name) const {
  return isUnarySelector() && getNameForSlot(0) == Name;
}

unsigned Selector::getNumArgs() const {
  unsigned IIF = getIdentifierInfoFlag();
  if (IIF <= ZeroArg)
    return 0;
  if (IIF == OneArg)
    return 1;
  // We point to a MultiKeywordSelector.
  MultiKeywordSelector *SI = getMultiKeywordSelector();
  return SI->getNumArgs();
}

const IdentifierInfo *
Selector::getIdentifierInfoForSlot(unsigned argIndex) const {
  if (getIdentifierInfoFlag() < MultiArg) {
    assert(argIndex == 0 && "illegal keyword index");
    return getAsIdentifierInfo();
  }

  // We point to a MultiKeywordSelector.
  MultiKeywordSelector *SI = getMultiKeywordSelector();
  return SI->getIdentifierInfoForSlot(argIndex);
}

StringRef Selector::getNameForSlot(unsigned int argIndex) const {
  const IdentifierInfo *II = getIdentifierInfoForSlot(argIndex);
  return II ? II->getName() : StringRef();
}

std::string MultiKeywordSelector::getName() const {
  SmallString<256> Str;
  llvm::raw_svector_ostream OS(Str);
  for (keyword_iterator I = keyword_begin(), E = keyword_end(); I != E; ++I) {
    if (*I)
      OS << (*I)->getName();
    OS << ':';
  }

  return std::string(OS.str());
}

std::string Selector::getAsString() const {
  if (isNull())
    return "<null selector>";

  if (getIdentifierInfoFlag() < MultiArg) {
    const IdentifierInfo *II = getAsIdentifierInfo();

    if (getNumArgs() == 0) {
      assert(II && "If the number of arguments is 0 then II is guaranteed to "
                   "not be null.");
      return std::string(II->getName());
    }

    if (!II)
      return ":";

    return II->getName().str() + ":";
  }

  // We have a multiple keyword selector.
  return getMultiKeywordSelector()->getName();
}

void Selector::print(llvm::raw_ostream &OS) const {
  OS << getAsString();
}

LLVM_DUMP_METHOD void Selector::dump() const { print(llvm::errs()); }

/// Interpreting the given string using the normal CamelCase
/// conventions, determine whether the given string starts with the
/// given "word", which is assumed to end in a lowercase letter.
static bool startsWithWord(StringRef name, StringRef word) {
  if (name.size() < word.size()) return false;
  return ((name.size() == word.size() || !isLowercase(name[word.size()])) &&
          name.starts_with(word));
}

ObjCMethodFamily Selector::getMethodFamilyImpl(Selector sel) {
  const IdentifierInfo *first = sel.getIdentifierInfoForSlot(0);
  if (!first) return OMF_None;

  StringRef name = first->getName();
  if (sel.isUnarySelector()) {
    if (name == "autorelease") return OMF_autorelease;
    if (name == "dealloc") return OMF_dealloc;
    if (name == "finalize") return OMF_finalize;
    if (name == "release") return OMF_release;
    if (name == "retain") return OMF_retain;
    if (name == "retainCount") return OMF_retainCount;
    if (name == "self") return OMF_self;
    if (name == "initialize") return OMF_initialize;
  }

  if (name == "performSelector" || name == "performSelectorInBackground" ||
      name == "performSelectorOnMainThread")
    return OMF_performSelector;

  // The other method families may begin with a prefix of underscores.
  name = name.ltrim('_');

  if (name.empty()) return OMF_None;
  switch (name.front()) {
  case 'a':
    if (startsWithWord(name, "alloc")) return OMF_alloc;
    break;
  case 'c':
    if (startsWithWord(name, "copy")) return OMF_copy;
    break;
  case 'i':
    if (startsWithWord(name, "init")) return OMF_init;
    break;
  case 'm':
    if (startsWithWord(name, "mutableCopy")) return OMF_mutableCopy;
    break;
  case 'n':
    if (startsWithWord(name, "new")) return OMF_new;
    break;
  default:
    break;
  }

  return OMF_None;
}

ObjCInstanceTypeFamily Selector::getInstTypeMethodFamily(Selector sel) {
  const IdentifierInfo *first = sel.getIdentifierInfoForSlot(0);
  if (!first) return OIT_None;

  StringRef name = first->getName();

  if (name.empty()) return OIT_None;
  switch (name.front()) {
    case 'a':
      if (startsWithWord(name, "array")) return OIT_Array;
      break;
    case 'd':
      if (startsWithWord(name, "default")) return OIT_ReturnsSelf;
      if (startsWithWord(name, "dictionary")) return OIT_Dictionary;
      break;
    case 's':
      if (startsWithWord(name, "shared")) return OIT_ReturnsSelf;
      if (startsWithWord(name, "standard")) return OIT_Singleton;
      break;
    case 'i':
      if (startsWithWord(name, "init")) return OIT_Init;
      break;
    default:
      break;
  }
  return OIT_None;
}

ObjCStringFormatFamily Selector::getStringFormatFamilyImpl(Selector sel) {
  const IdentifierInfo *first = sel.getIdentifierInfoForSlot(0);
  if (!first) return SFF_None;

  StringRef name = first->getName();

  switch (name.front()) {
    case 'a':
      if (name == "appendFormat") return SFF_NSString;
      break;

    case 'i':
      if (name == "initWithFormat") return SFF_NSString;
      break;

    case 'l':
      if (name == "localizedStringWithFormat") return SFF_NSString;
      break;

    case 's':
      if (name == "stringByAppendingFormat" ||
          name == "stringWithFormat") return SFF_NSString;
      break;
  }
  return SFF_None;
}

namespace {

struct SelectorTableImpl {
  llvm::FoldingSet<MultiKeywordSelector> Table;
  llvm::BumpPtrAllocator Allocator;
};

} // namespace

static SelectorTableImpl &getSelectorTableImpl(void *P) {
  return *static_cast<SelectorTableImpl*>(P);
}

SmallString<64>
SelectorTable::constructSetterName(StringRef Name) {
  SmallString<64> SetterName("set");
  SetterName += Name;
  SetterName[3] = toUppercase(SetterName[3]);
  return SetterName;
}

Selector
SelectorTable::constructSetterSelector(IdentifierTable &Idents,
                                       SelectorTable &SelTable,
                                       const IdentifierInfo *Name) {
  IdentifierInfo *SetterName =
    &Idents.get(constructSetterName(Name->getName()));
  return SelTable.getUnarySelector(SetterName);
}

std::string SelectorTable::getPropertyNameFromSetterSelector(Selector Sel) {
  StringRef Name = Sel.getNameForSlot(0);
  assert(Name.starts_with("set") && "invalid setter name");
  return (Twine(toLowercase(Name[3])) + Name.drop_front(4)).str();
}

size_t SelectorTable::getTotalMemory() const {
  SelectorTableImpl &SelTabImpl = getSelectorTableImpl(Impl);
  return SelTabImpl.Allocator.getTotalMemory();
}

Selector SelectorTable::getSelector(unsigned nKeys,
                                    const IdentifierInfo **IIV) {
  if (nKeys < 2)
    return Selector(IIV[0], nKeys);

  SelectorTableImpl &SelTabImpl = getSelectorTableImpl(Impl);

  // Unique selector, to guarantee there is one per name.
  llvm::FoldingSetNodeID ID;
  MultiKeywordSelector::Profile(ID, IIV, nKeys);

  void *InsertPos = nullptr;
  if (MultiKeywordSelector *SI =
        SelTabImpl.Table.FindNodeOrInsertPos(ID, InsertPos))
    return Selector(SI);

  // MultiKeywordSelector objects are not allocated with new because they have a
  // variable size array (for parameter types) at the end of them.
  unsigned Size = sizeof(MultiKeywordSelector) + nKeys*sizeof(IdentifierInfo *);
  MultiKeywordSelector *SI =
      (MultiKeywordSelector *)SelTabImpl.Allocator.Allocate(
          Size, alignof(MultiKeywordSelector));
  new (SI) MultiKeywordSelector(nKeys, IIV);
  SelTabImpl.Table.InsertNode(SI, InsertPos);
  return Selector(SI);
}

SelectorTable::SelectorTable() {
  Impl = new SelectorTableImpl();
}

SelectorTable::~SelectorTable() {
  delete &getSelectorTableImpl(Impl);
}

const char *clang::getOperatorSpelling(OverloadedOperatorKind Operator) {
  switch (Operator) {
  case OO_None:
  case NUM_OVERLOADED_OPERATORS:
    return nullptr;

#define OVERLOADED_OPERATOR(Name,Spelling,Token,Unary,Binary,MemberOnly) \
  case OO_##Name: return Spelling;
#include "clang/Basic/OperatorKinds.def"
  }

  llvm_unreachable("Invalid OverloadedOperatorKind!");
}

StringRef clang::getNullabilitySpelling(NullabilityKind kind,
                                        bool isContextSensitive) {
  switch (kind) {
  case NullabilityKind::NonNull:
    return isContextSensitive ? "nonnull" : "_Nonnull";

  case NullabilityKind::Nullable:
    return isContextSensitive ? "nullable" : "_Nullable";

  case NullabilityKind::NullableResult:
    assert(!isContextSensitive &&
           "_Nullable_result isn't supported as context-sensitive keyword");
    return "_Nullable_result";

  case NullabilityKind::Unspecified:
    return isContextSensitive ? "null_unspecified" : "_Null_unspecified";
  }
  llvm_unreachable("Unknown nullability kind.");
}

llvm::raw_ostream &clang::operator<<(llvm::raw_ostream &OS,
                                     NullabilityKind NK) {
  switch (NK) {
  case NullabilityKind::NonNull:
    return OS << "NonNull";
  case NullabilityKind::Nullable:
    return OS << "Nullable";
  case NullabilityKind::NullableResult:
    return OS << "NullableResult";
  case NullabilityKind::Unspecified:
    return OS << "Unspecified";
  }
  llvm_unreachable("Unknown nullability kind.");
}

diag::kind
IdentifierTable::getFutureCompatDiagKind(const IdentifierInfo &II,
                                         const LangOptions &LangOpts) {
  assert(II.isFutureCompatKeyword() && "diagnostic should not be needed");

  unsigned Flags = llvm::StringSwitch<unsigned>(II.getName())
#define KEYWORD(NAME, FLAGS) .Case(#NAME, FLAGS)
#include "clang/Basic/TokenKinds.def"
#undef KEYWORD
      ;

  if (LangOpts.CPlusPlus) {
    if ((Flags & KEYCXX11) == KEYCXX11)
      return diag::warn_cxx11_keyword;

    // char8_t is not modeled as a CXX20_KEYWORD because it's not
    // unconditionally enabled in C++20 mode. (It can be disabled
    // by -fno-char8_t.)
    if (((Flags & KEYCXX20) == KEYCXX20) ||
        ((Flags & CHAR8SUPPORT) == CHAR8SUPPORT))
      return diag::warn_cxx20_keyword;
  } else {
    if ((Flags & KEYC99) == KEYC99)
      return diag::warn_c99_keyword;
    if ((Flags & KEYC23) == KEYC23)
      return diag::warn_c23_keyword;
  }

  llvm_unreachable(
      "Keyword not known to come from a newer Standard or proposed Standard");
}<|MERGE_RESOLUTION|>--- conflicted
+++ resolved
@@ -83,52 +83,6 @@
 // Constants for TokenKinds.def
 namespace {
 
-<<<<<<< HEAD
-  enum TokenKey : unsigned {
-    KEYC99        = 0x1,
-    KEYCXX        = 0x2,
-    KEYCXX11      = 0x4,
-    KEYGNU        = 0x8,
-    KEYMS         = 0x10,
-    BOOLSUPPORT   = 0x20,
-    KEYALTIVEC    = 0x40,
-    KEYNOCXX      = 0x80,
-    KEYBORLAND    = 0x100,
-    KEYOPENCLC    = 0x200,
-    KEYC23        = 0x400,
-    KEYNOMS18     = 0x800,
-    KEYNOOPENCL   = 0x1000,
-    WCHARSUPPORT  = 0x2000,
-    HALFSUPPORT   = 0x4000,
-    CHAR8SUPPORT  = 0x8000,
-    KEYOBJC       = 0x10000,
-    KEYZVECTOR    = 0x20000,
-    KEYCOROUTINES = 0x40000,
-    KEYMODULES    = 0x80000,
-    KEYCXX20      = 0x100000,
-    KEYOPENCLCXX  = 0x200000,
-    KEYMSCOMPAT   = 0x400000,
-    KEYSYCL       = 0x800000,
-    KEYCUDA       = 0x1000000,
-    KEYHLSL       = 0x2000000,
-    KEYFIXEDPOINT = 0x4000000,
-    KEYREFLECT    = 0x8000000,
-    KEYMAX        = KEYREFLECT, // The maximum key
-    KEYALLCXX = KEYCXX | KEYCXX11 | KEYCXX20,
-    KEYALL = (KEYMAX | (KEYMAX-1)) & ~KEYNOMS18 &
-             ~KEYNOOPENCL // KEYNOMS18 and KEYNOOPENCL are used to exclude.
-  };
-
-  /// How a keyword is treated in the selected standard. This enum is ordered
-  /// intentionally so that the value that 'wins' is the most 'permissive'.
-  enum KeywordStatus {
-    KS_Unknown,     // Not yet calculated. Used when figuring out the status.
-    KS_Disabled,    // Disabled
-    KS_Future,      // Is a keyword in future standard
-    KS_Extension,   // Is an extension
-    KS_Enabled,     // Enabled
-  };
-=======
 enum TokenKey : unsigned {
   KEYC99 = 0x1,
   KEYCXX = 0x2,
@@ -159,7 +113,8 @@
   KEYNOZOS = 0x4000000,
   KEYHLSL = 0x8000000,
   KEYFIXEDPOINT = 0x10000000,
-  KEYMAX = KEYFIXEDPOINT, // The maximum key
+  KEYREFLECT    = 0x20000000,
+  KEYMAX = KEYREFLECT, // The maximum key
   KEYALLCXX = KEYCXX | KEYCXX11 | KEYCXX20,
   KEYALL = (KEYMAX | (KEYMAX - 1)) & ~KEYNOMS18 & ~KEYNOOPENCL &
            ~KEYNOZOS // KEYNOMS18, KEYNOOPENCL, KEYNOZOS are excluded.
@@ -174,7 +129,6 @@
   KS_Extension, // Is an extension
   KS_Enabled,   // Enabled
 };
->>>>>>> 34514ce0
 
 } // namespace
 
