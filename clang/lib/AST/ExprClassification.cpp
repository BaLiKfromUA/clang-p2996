//===- ExprClassification.cpp - Expression AST Node Implementation --------===//
//
// Copyright 2024 Bloomberg Finance L.P.
//
// Part of the LLVM Project, under the Apache License v2.0 with LLVM Exceptions.
// See https://llvm.org/LICENSE.txt for license information.
// SPDX-License-Identifier: Apache-2.0 WITH LLVM-exception
//
//===----------------------------------------------------------------------===//
//
// This file implements Expr::classify.
//
//===----------------------------------------------------------------------===//

#include "clang/AST/Expr.h"
#include "clang/AST/ASTContext.h"
#include "clang/AST/DeclCXX.h"
#include "clang/AST/DeclObjC.h"
#include "clang/AST/DeclTemplate.h"
#include "clang/AST/ExprCXX.h"
#include "clang/AST/ExprObjC.h"
#include "llvm/Support/ErrorHandling.h"

using namespace clang;

using Cl = Expr::Classification;

static Cl::Kinds ClassifyInternal(ASTContext &Ctx, const Expr *E);
static Cl::Kinds ClassifyDecl(ASTContext &Ctx, const Decl *D);
static Cl::Kinds ClassifyUnnamed(ASTContext &Ctx, QualType T);
static Cl::Kinds ClassifyMemberExpr(ASTContext &Ctx, const MemberExpr *E);
static Cl::Kinds ClassifyBinaryOp(ASTContext &Ctx, const BinaryOperator *E);
static Cl::Kinds ClassifyConditional(ASTContext &Ctx,
                                     const Expr *trueExpr,
                                     const Expr *falseExpr);
static Cl::ModifiableType IsModifiable(ASTContext &Ctx, const Expr *E,
                                       Cl::Kinds Kind, SourceLocation &Loc);

Cl Expr::ClassifyImpl(ASTContext &Ctx, SourceLocation *Loc) const {
  assert(!TR->isReferenceType() && "Expressions can't have reference type.");

  Cl::Kinds kind = ClassifyInternal(Ctx, this);
  // C99 6.3.2.1: An lvalue is an expression with an object type or an
  //   incomplete type other than void.
  if (!Ctx.getLangOpts().CPlusPlus) {
    // Thus, no functions.
    if (TR->isFunctionType() || TR == Ctx.OverloadTy)
      kind = Cl::CL_Function;
    // No void either, but qualified void is OK because it is "other than void".
    // Void "lvalues" are classified as addressable void values, which are void
    // expressions whose address can be taken.
    else if (TR->isVoidType() && !TR.hasQualifiers())
      kind = (kind == Cl::CL_LValue ? Cl::CL_AddressableVoid : Cl::CL_Void);
  }

  // Enable this assertion for testing.
  switch (kind) {
  case Cl::CL_LValue:
    assert(isLValue());
    break;
  case Cl::CL_XValue:
    assert(isXValue());
    break;
  case Cl::CL_Function:
  case Cl::CL_Void:
  case Cl::CL_AddressableVoid:
  case Cl::CL_DuplicateVectorComponents:
  case Cl::CL_MemberFunction:
  case Cl::CL_SubObjCPropertySetting:
  case Cl::CL_ClassTemporary:
  case Cl::CL_ArrayTemporary:
  case Cl::CL_ObjCMessageRValue:
  case Cl::CL_PRValue:
    assert(isPRValue());
    break;
  }

  Cl::ModifiableType modifiable = Cl::CM_Untested;
  if (Loc)
    modifiable = IsModifiable(Ctx, this, kind, *Loc);
  return Classification(kind, modifiable);
}

/// Classify an expression which creates a temporary, based on its type.
static Cl::Kinds ClassifyTemporary(QualType T) {
  if (T->isRecordType())
    return Cl::CL_ClassTemporary;
  if (T->isArrayType())
    return Cl::CL_ArrayTemporary;

  // No special classification: these don't behave differently from normal
  // prvalues.
  return Cl::CL_PRValue;
}

static Cl::Kinds ClassifyExprValueKind(const LangOptions &Lang,
                                       const Expr *E,
                                       ExprValueKind Kind) {
  switch (Kind) {
  case VK_PRValue:
    return Lang.CPlusPlus ? ClassifyTemporary(E->getType()) : Cl::CL_PRValue;
  case VK_LValue:
    return Cl::CL_LValue;
  case VK_XValue:
    return Cl::CL_XValue;
  }
  llvm_unreachable("Invalid value category of implicit cast.");
}

static Cl::Kinds ClassifyInternal(ASTContext &Ctx, const Expr *E) {
  // This function takes the first stab at classifying expressions.
  const LangOptions &Lang = Ctx.getLangOpts();

  switch (E->getStmtClass()) {
  case Stmt::NoStmtClass:
#define ABSTRACT_STMT(Kind)
#define STMT(Kind, Base) case Expr::Kind##Class:
#define EXPR(Kind, Base)
#include "clang/AST/StmtNodes.inc"
    llvm_unreachable("cannot classify a statement");

    // First come the expressions that are always lvalues, unconditionally.
  case Expr::ObjCIsaExprClass:
    // Property references are lvalues
  case Expr::ObjCSubscriptRefExprClass:
  case Expr::ObjCPropertyRefExprClass:
    // C++ [expr.typeid]p1: The result of a typeid expression is an lvalue of...
  case Expr::CXXTypeidExprClass:
  case Expr::CXXUuidofExprClass:
    // Unresolved lookups and uncorrected typos get classified as lvalues.
    // FIXME: Is this wise? Should they get their own kind?
  case Expr::UnresolvedLookupExprClass:
  case Expr::UnresolvedMemberExprClass:
  case Expr::TypoExprClass:
  case Expr::DependentCoawaitExprClass:
  case Expr::CXXDependentScopeMemberExprClass:
  case Expr::DependentScopeDeclRefExprClass:
  case Expr::CXXDependentMemberSpliceExprClass:
    // ObjC instance variables are lvalues
    // FIXME: ObjC++0x might have different rules
  case Expr::ObjCIvarRefExprClass:
  case Expr::FunctionParmPackExprClass:
  case Expr::MSPropertyRefExprClass:
  case Expr::MSPropertySubscriptExprClass:
  case Expr::ArraySectionExprClass:
  case Expr::OMPArrayShapingExprClass:
  case Expr::OMPIteratorExprClass:
<<<<<<< HEAD
  case Expr::ExtractLValueExprClass:
=======
  case Expr::HLSLOutArgExprClass:
>>>>>>> 6b78ea8b
    return Cl::CL_LValue;

    // C++ [expr.prim.general]p1: A string literal is an lvalue.
  case Expr::StringLiteralClass:
    // @encode is equivalent to its string
  case Expr::ObjCEncodeExprClass:
    // Except we special case them as prvalues when they are used to
    // initialize a char array.
    return E->isLValue() ? Cl::CL_LValue : Cl::CL_PRValue;

    // __func__ and friends are too.
    // The char array initialization special case also applies
    // when they are transparent.
  case Expr::PredefinedExprClass: {
    auto *PE = cast<PredefinedExpr>(E);
    const StringLiteral *SL = PE->getFunctionName();
    if (PE->isTransparent())
      return SL ? ClassifyInternal(Ctx, SL) : Cl::CL_LValue;
    assert(!SL || SL->isLValue());
    return Cl::CL_LValue;
  }

    // C99 6.5.2.5p5 says that compound literals are lvalues.
    // In C++, they're prvalue temporaries, except for file-scope arrays.
  case Expr::CompoundLiteralExprClass:
    return !E->isLValue() ? ClassifyTemporary(E->getType()) : Cl::CL_LValue;

    // Expressions that are prvalues.
  case Expr::CXXBoolLiteralExprClass:
  case Expr::CXXPseudoDestructorExprClass:
  case Expr::UnaryExprOrTypeTraitExprClass:
  case Expr::CXXNewExprClass:
  case Expr::CXXNullPtrLiteralExprClass:
  case Expr::ImaginaryLiteralClass:
  case Expr::GNUNullExprClass:
  case Expr::OffsetOfExprClass:
  case Expr::CXXThrowExprClass:
  case Expr::ShuffleVectorExprClass:
  case Expr::ConvertVectorExprClass:
  case Expr::IntegerLiteralClass:
  case Expr::FixedPointLiteralClass:
  case Expr::CharacterLiteralClass:
  case Expr::AddrLabelExprClass:
  case Expr::CXXDeleteExprClass:
  case Expr::ImplicitValueInitExprClass:
  case Expr::BlockExprClass:
  case Expr::FloatingLiteralClass:
  case Expr::CXXNoexceptExprClass:
  case Expr::CXXScalarValueInitExprClass:
  case Expr::TypeTraitExprClass:
  case Expr::ArrayTypeTraitExprClass:
  case Expr::ExpressionTraitExprClass:
  case Expr::ObjCSelectorExprClass:
  case Expr::ObjCProtocolExprClass:
  case Expr::ObjCStringLiteralClass:
  case Expr::ObjCBoxedExprClass:
  case Expr::ObjCArrayLiteralClass:
  case Expr::ObjCDictionaryLiteralClass:
  case Expr::ObjCBoolLiteralExprClass:
  case Expr::ObjCAvailabilityCheckExprClass:
  case Expr::ParenListExprClass:
  case Expr::SizeOfPackExprClass:
  case Expr::SubstNonTypeTemplateParmPackExprClass:
  case Expr::AsTypeExprClass:
  case Expr::ObjCIndirectCopyRestoreExprClass:
  case Expr::AtomicExprClass:
  case Expr::CXXFoldExprClass:
  case Expr::ArrayInitLoopExprClass:
  case Expr::ArrayInitIndexExprClass:
  case Expr::NoInitExprClass:
  case Expr::DesignatedInitUpdateExprClass:
  case Expr::SourceLocExprClass:
  case Expr::ConceptSpecializationExprClass:
  case Expr::RequiresExprClass:
  case Expr::CXXReflectExprClass:
  case Expr::CXXSpliceSpecifierExprClass:
  case Expr::StackLocationExprClass:
  case Expr::CXXExpansionInitListExprClass:
  case Expr::CXXExpansionInitListSelectExprClass:
  case Expr::CXXDestructurableExpansionSelectExprClass:
    return Cl::CL_PRValue;

  case Expr::CXXMetafunctionExprClass:
    return E->getValueKind() == VK_LValue ? Cl::CL_LValue : Cl::CL_PRValue;

  case Expr::EmbedExprClass:
    // Nominally, this just goes through as a PRValue until we actually expand
    // it and check it.
    return Cl::CL_PRValue;

  // Make HLSL this reference-like
  case Expr::CXXThisExprClass:
    return Lang.HLSL ? Cl::CL_LValue : Cl::CL_PRValue;

  case Expr::ConstantExprClass: {
    if (!cast<ConstantExpr>(E)->getSubExpr())
      return E->isLValue() ? Cl::CL_LValue : Cl::CL_PRValue;
    return ClassifyInternal(Ctx, cast<ConstantExpr>(E)->getSubExpr());
  }

    // Next come the complicated cases.
  case Expr::SubstNonTypeTemplateParmExprClass:
    return ClassifyInternal(Ctx,
                 cast<SubstNonTypeTemplateParmExpr>(E)->getReplacement());

  case Expr::PackIndexingExprClass: {
    // A pack-index-expression always expands to an id-expression.
    // Consider it as an LValue expression.
    if (cast<PackIndexingExpr>(E)->isInstantiationDependent())
      return Cl::CL_LValue;
    return ClassifyInternal(Ctx, cast<PackIndexingExpr>(E)->getSelectedExpr());
  }

    // C, C++98 [expr.sub]p1: The result is an lvalue of type "T".
    // C++11 (DR1213): in the case of an array operand, the result is an lvalue
    //                 if that operand is an lvalue and an xvalue otherwise.
    // Subscripting vector types is more like member access.
  case Expr::ArraySubscriptExprClass:
    if (cast<ArraySubscriptExpr>(E)->getBase()->getType()->isVectorType())
      return ClassifyInternal(Ctx, cast<ArraySubscriptExpr>(E)->getBase());
    if (Lang.CPlusPlus11) {
      // Step over the array-to-pointer decay if present, but not over the
      // temporary materialization.
      auto *Base = cast<ArraySubscriptExpr>(E)->getBase()->IgnoreImpCasts();
      if (Base->getType()->isArrayType())
        return ClassifyInternal(Ctx, Base);
    }
    return Cl::CL_LValue;

  case Expr::CXXSpliceExprClass: {
    const auto *SE = dyn_cast<CXXSpliceExpr>(E);
    if (const auto *DRE = dyn_cast<DeclRefExpr>(SE->getOperand())) {
      if (auto *MD = dyn_cast<CXXMethodDecl>(DRE->getDecl());
          MD && !MD->isStatic())
        return Cl::CL_MemberFunction;
      else if (isa<EnumConstantDecl>(DRE->getDecl()))
        return Cl::CL_PRValue;
      return Cl::CL_LValue;
    }
    return SE->getOperand()->getValueKind() == VK_LValue ? Cl::CL_LValue :
                                                            Cl::CL_PRValue;
  }

  // Subscripting matrix types behaves like member accesses.
  case Expr::MatrixSubscriptExprClass:
    return ClassifyInternal(Ctx, cast<MatrixSubscriptExpr>(E)->getBase());

    // C++ [expr.prim.general]p3: The result is an lvalue if the entity is a
    //   function or variable and a prvalue otherwise.
  case Expr::DeclRefExprClass:
    if (E->getType() == Ctx.UnknownAnyTy)
      return isa<FunctionDecl>(cast<DeclRefExpr>(E)->getDecl())
               ? Cl::CL_PRValue : Cl::CL_LValue;
    return ClassifyDecl(Ctx, cast<DeclRefExpr>(E)->getDecl());

    // Member access is complex.
  case Expr::MemberExprClass:
    return ClassifyMemberExpr(Ctx, cast<MemberExpr>(E));

  case Expr::UnaryOperatorClass:
    switch (cast<UnaryOperator>(E)->getOpcode()) {
      // C++ [expr.unary.op]p1: The unary * operator performs indirection:
      //   [...] the result is an lvalue referring to the object or function
      //   to which the expression points.
    case UO_Deref:
      return Cl::CL_LValue;

      // GNU extensions, simply look through them.
    case UO_Extension:
      return ClassifyInternal(Ctx, cast<UnaryOperator>(E)->getSubExpr());

    // Treat _Real and _Imag basically as if they were member
    // expressions:  l-value only if the operand is a true l-value.
    case UO_Real:
    case UO_Imag: {
      const Expr *Op = cast<UnaryOperator>(E)->getSubExpr()->IgnoreParens();
      Cl::Kinds K = ClassifyInternal(Ctx, Op);
      if (K != Cl::CL_LValue) return K;

      if (isa<ObjCPropertyRefExpr>(Op))
        return Cl::CL_SubObjCPropertySetting;
      return Cl::CL_LValue;
    }

      // C++ [expr.pre.incr]p1: The result is the updated operand; it is an
      //   lvalue, [...]
      // Not so in C.
    case UO_PreInc:
    case UO_PreDec:
      return Lang.CPlusPlus ? Cl::CL_LValue : Cl::CL_PRValue;

    default:
      return Cl::CL_PRValue;
    }

  case Expr::RecoveryExprClass:
  case Expr::OpaqueValueExprClass:
    return ClassifyExprValueKind(Lang, E, E->getValueKind());

    // Pseudo-object expressions can produce l-values with reference magic.
  case Expr::PseudoObjectExprClass:
    return ClassifyExprValueKind(Lang, E,
                                 cast<PseudoObjectExpr>(E)->getValueKind());

    // Implicit casts are lvalues if they're lvalue casts. Other than that, we
    // only specifically record class temporaries.
  case Expr::ImplicitCastExprClass:
    return ClassifyExprValueKind(Lang, E, E->getValueKind());

    // C++ [expr.prim.general]p4: The presence of parentheses does not affect
    //   whether the expression is an lvalue.
  case Expr::ParenExprClass:
    return ClassifyInternal(Ctx, cast<ParenExpr>(E)->getSubExpr());

    // C11 6.5.1.1p4: [A generic selection] is an lvalue, a function designator,
    // or a void expression if its result expression is, respectively, an
    // lvalue, a function designator, or a void expression.
  case Expr::GenericSelectionExprClass:
    if (cast<GenericSelectionExpr>(E)->isResultDependent())
      return Cl::CL_PRValue;
    return ClassifyInternal(Ctx,cast<GenericSelectionExpr>(E)->getResultExpr());

  case Expr::BinaryOperatorClass:
  case Expr::CompoundAssignOperatorClass:
    // C doesn't have any binary expressions that are lvalues.
    if (Lang.CPlusPlus)
      return ClassifyBinaryOp(Ctx, cast<BinaryOperator>(E));
    return Cl::CL_PRValue;

  case Expr::CallExprClass:
  case Expr::CXXOperatorCallExprClass:
  case Expr::CXXMemberCallExprClass:
  case Expr::UserDefinedLiteralClass:
  case Expr::CUDAKernelCallExprClass:
    return ClassifyUnnamed(Ctx, cast<CallExpr>(E)->getCallReturnType(Ctx));

  case Expr::CXXRewrittenBinaryOperatorClass:
    return ClassifyInternal(
        Ctx, cast<CXXRewrittenBinaryOperator>(E)->getSemanticForm());

    // __builtin_choose_expr is equivalent to the chosen expression.
  case Expr::ChooseExprClass:
    return ClassifyInternal(Ctx, cast<ChooseExpr>(E)->getChosenSubExpr());

    // Extended vector element access is an lvalue unless there are duplicates
    // in the shuffle expression.
  case Expr::ExtVectorElementExprClass:
    if (cast<ExtVectorElementExpr>(E)->containsDuplicateElements())
      return Cl::CL_DuplicateVectorComponents;
    if (cast<ExtVectorElementExpr>(E)->isArrow())
      return Cl::CL_LValue;
    return ClassifyInternal(Ctx, cast<ExtVectorElementExpr>(E)->getBase());

    // Simply look at the actual default argument.
  case Expr::CXXDefaultArgExprClass:
    return ClassifyInternal(Ctx, cast<CXXDefaultArgExpr>(E)->getExpr());

    // Same idea for default initializers.
  case Expr::CXXDefaultInitExprClass:
    return ClassifyInternal(Ctx, cast<CXXDefaultInitExpr>(E)->getExpr());

    // Same idea for temporary binding.
  case Expr::CXXBindTemporaryExprClass:
    return ClassifyInternal(Ctx, cast<CXXBindTemporaryExpr>(E)->getSubExpr());

    // And the cleanups guard.
  case Expr::ExprWithCleanupsClass:
    return ClassifyInternal(Ctx, cast<ExprWithCleanups>(E)->getSubExpr());

    // Casts depend completely on the target type. All casts work the same.
  case Expr::CStyleCastExprClass:
  case Expr::CXXFunctionalCastExprClass:
  case Expr::CXXStaticCastExprClass:
  case Expr::CXXDynamicCastExprClass:
  case Expr::CXXReinterpretCastExprClass:
  case Expr::CXXConstCastExprClass:
  case Expr::CXXAddrspaceCastExprClass:
  case Expr::ObjCBridgedCastExprClass:
  case Expr::BuiltinBitCastExprClass:
    // Only in C++ can casts be interesting at all.
    if (!Lang.CPlusPlus) return Cl::CL_PRValue;
    return ClassifyUnnamed(Ctx, cast<ExplicitCastExpr>(E)->getTypeAsWritten());

  case Expr::CXXUnresolvedConstructExprClass:
    return ClassifyUnnamed(Ctx,
                      cast<CXXUnresolvedConstructExpr>(E)->getTypeAsWritten());

  case Expr::BinaryConditionalOperatorClass: {
    if (!Lang.CPlusPlus) return Cl::CL_PRValue;
    const auto *co = cast<BinaryConditionalOperator>(E);
    return ClassifyConditional(Ctx, co->getTrueExpr(), co->getFalseExpr());
  }

  case Expr::ConditionalOperatorClass: {
    // Once again, only C++ is interesting.
    if (!Lang.CPlusPlus) return Cl::CL_PRValue;
    const auto *co = cast<ConditionalOperator>(E);
    return ClassifyConditional(Ctx, co->getTrueExpr(), co->getFalseExpr());
  }

    // ObjC message sends are effectively function calls, if the target function
    // is known.
  case Expr::ObjCMessageExprClass:
    if (const ObjCMethodDecl *Method =
          cast<ObjCMessageExpr>(E)->getMethodDecl()) {
      Cl::Kinds kind = ClassifyUnnamed(Ctx, Method->getReturnType());
      return (kind == Cl::CL_PRValue) ? Cl::CL_ObjCMessageRValue : kind;
    }
    return Cl::CL_PRValue;

    // Some C++ expressions are always class temporaries.
  case Expr::CXXConstructExprClass:
  case Expr::CXXInheritedCtorInitExprClass:
  case Expr::CXXTemporaryObjectExprClass:
  case Expr::LambdaExprClass:
  case Expr::CXXStdInitializerListExprClass:
    return Cl::CL_ClassTemporary;

  case Expr::VAArgExprClass:
    return ClassifyUnnamed(Ctx, E->getType());

  case Expr::DesignatedInitExprClass:
    return ClassifyInternal(Ctx, cast<DesignatedInitExpr>(E)->getInit());

  case Expr::StmtExprClass: {
    const CompoundStmt *S = cast<StmtExpr>(E)->getSubStmt();
    if (const auto *LastExpr = dyn_cast_or_null<Expr>(S->body_back()))
      return ClassifyUnnamed(Ctx, LastExpr->getType());
    return Cl::CL_PRValue;
  }

  case Expr::PackExpansionExprClass:
    return ClassifyInternal(Ctx, cast<PackExpansionExpr>(E)->getPattern());

  case Expr::MaterializeTemporaryExprClass:
    return cast<MaterializeTemporaryExpr>(E)->isBoundToLvalueReference()
              ? Cl::CL_LValue
              : Cl::CL_XValue;

  case Expr::InitListExprClass:
    // An init list can be an lvalue if it is bound to a reference and
    // contains only one element. In that case, we look at that element
    // for an exact classification. Init list creation takes care of the
    // value kind for us, so we only need to fine-tune.
    if (E->isPRValue())
      return ClassifyExprValueKind(Lang, E, E->getValueKind());
    assert(cast<InitListExpr>(E)->getNumInits() == 1 &&
           "Only 1-element init lists can be glvalues.");
    return ClassifyInternal(Ctx, cast<InitListExpr>(E)->getInit(0));

  case Expr::CoawaitExprClass:
  case Expr::CoyieldExprClass:
    return ClassifyInternal(Ctx, cast<CoroutineSuspendExpr>(E)->getResumeExpr());
  case Expr::SYCLUniqueStableNameExprClass:
    return Cl::CL_PRValue;
    break;

  case Expr::CXXParenListInitExprClass:
    if (isa<ArrayType>(E->getType()))
      return Cl::CL_ArrayTemporary;
    return Cl::CL_ClassTemporary;
  }

  llvm_unreachable("unhandled expression kind in classification");
}

/// ClassifyDecl - Return the classification of an expression referencing the
/// given declaration.
static Cl::Kinds ClassifyDecl(ASTContext &Ctx, const Decl *D) {
  // C++ [expr.prim.id.unqual]p3: The result is an lvalue if the entity is a
  // function, variable, or data member, or a template parameter object and a
  // prvalue otherwise.
  // In C, functions are not lvalues.
  // In addition, NonTypeTemplateParmDecl derives from VarDecl but isn't an
  // lvalue unless it's a reference type or a class type (C++ [temp.param]p8),
  // so we need to special-case this.

  if (const auto *M = dyn_cast<CXXMethodDecl>(D)) {
    if (M->isImplicitObjectMemberFunction())
      return Cl::CL_MemberFunction;
    if (M->isStatic())
      return Cl::CL_LValue;
    return Cl::CL_PRValue;
  }

  bool islvalue;
  if (const auto *NTTParm = dyn_cast<NonTypeTemplateParmDecl>(D))
    islvalue = NTTParm->getType()->isReferenceType() ||
               NTTParm->getType()->isRecordType();
  else
    islvalue =
        isa<VarDecl, FieldDecl, IndirectFieldDecl, BindingDecl, MSGuidDecl,
            UnnamedGlobalConstantDecl, TemplateParamObjectDecl>(D) ||
        (Ctx.getLangOpts().CPlusPlus &&
         (isa<FunctionDecl, MSPropertyDecl, FunctionTemplateDecl>(D)));

  return islvalue ? Cl::CL_LValue : Cl::CL_PRValue;
}

/// ClassifyUnnamed - Return the classification of an expression yielding an
/// unnamed value of the given type. This applies in particular to function
/// calls and casts.
static Cl::Kinds ClassifyUnnamed(ASTContext &Ctx, QualType T) {
  // In C, function calls are always rvalues.
  if (!Ctx.getLangOpts().CPlusPlus) return Cl::CL_PRValue;

  // C++ [expr.call]p10: A function call is an lvalue if the result type is an
  //   lvalue reference type or an rvalue reference to function type, an xvalue
  //   if the result type is an rvalue reference to object type, and a prvalue
  //   otherwise.
  if (T->isLValueReferenceType())
    return Cl::CL_LValue;
  const auto *RV = T->getAs<RValueReferenceType>();
  if (!RV) // Could still be a class temporary, though.
    return ClassifyTemporary(T);

  return RV->getPointeeType()->isFunctionType() ? Cl::CL_LValue : Cl::CL_XValue;
}

static Cl::Kinds ClassifyMemberExpr(ASTContext &Ctx, const MemberExpr *E) {
  if (E->getType() == Ctx.UnknownAnyTy)
    return (isa<FunctionDecl>(E->getMemberDecl())
              ? Cl::CL_PRValue : Cl::CL_LValue);

  // Handle C first, it's easier.
  if (!Ctx.getLangOpts().CPlusPlus) {
    // C99 6.5.2.3p3
    // For dot access, the expression is an lvalue if the first part is. For
    // arrow access, it always is an lvalue.
    if (E->isArrow())
      return Cl::CL_LValue;
    // ObjC property accesses are not lvalues, but get special treatment.
    Expr *Base = E->getBase()->IgnoreParens();
    if (isa<ObjCPropertyRefExpr>(Base))
      return Cl::CL_SubObjCPropertySetting;
    return ClassifyInternal(Ctx, Base);
  }

  NamedDecl *Member = E->getMemberDecl();
  // C++ [expr.ref]p3: E1->E2 is converted to the equivalent form (*(E1)).E2.
  // C++ [expr.ref]p4: If E2 is declared to have type "reference to T", then
  //   E1.E2 is an lvalue.
  if (const auto *Value = dyn_cast<ValueDecl>(Member))
    if (Value->getType()->isReferenceType())
      return Cl::CL_LValue;

  //   Otherwise, one of the following rules applies.
  //   -- If E2 is a static member [...] then E1.E2 is an lvalue.
  if (isa<VarDecl>(Member) && Member->getDeclContext()->isRecord())
    return Cl::CL_LValue;

  //   -- If E2 is a non-static data member [...]. If E1 is an lvalue, then
  //      E1.E2 is an lvalue; if E1 is an xvalue, then E1.E2 is an xvalue;
  //      otherwise, it is a prvalue.
  if (isa<FieldDecl>(Member)) {
    // *E1 is an lvalue
    if (E->isArrow())
      return Cl::CL_LValue;
    Expr *Base = E->getBase()->IgnoreParenImpCasts();
    if (isa<ObjCPropertyRefExpr>(Base))
      return Cl::CL_SubObjCPropertySetting;
    return ClassifyInternal(Ctx, E->getBase());
  }

  //   -- If E2 is a [...] member function, [...]
  //      -- If it refers to a static member function [...], then E1.E2 is an
  //         lvalue; [...]
  //      -- Otherwise [...] E1.E2 is a prvalue.
  if (const auto *Method = dyn_cast<CXXMethodDecl>(Member)) {
    if (Method->isStatic())
      return Cl::CL_LValue;
    if (Method->isImplicitObjectMemberFunction())
      return Cl::CL_MemberFunction;
    return Cl::CL_PRValue;
  }

  //   -- If E2 is a member enumerator [...], the expression E1.E2 is a prvalue.
  // So is everything else we haven't handled yet.
  return Cl::CL_PRValue;
}

static Cl::Kinds ClassifyBinaryOp(ASTContext &Ctx, const BinaryOperator *E) {
  assert(Ctx.getLangOpts().CPlusPlus &&
         "This is only relevant for C++.");
  // C++ [expr.ass]p1: All [...] return an lvalue referring to the left operand.
  // Except we override this for writes to ObjC properties.
  if (E->isAssignmentOp())
    return (E->getLHS()->getObjectKind() == OK_ObjCProperty
              ? Cl::CL_PRValue : Cl::CL_LValue);

  // C++ [expr.comma]p1: the result is of the same value category as its right
  //   operand, [...].
  if (E->getOpcode() == BO_Comma)
    return ClassifyInternal(Ctx, E->getRHS());

  // C++ [expr.mptr.oper]p6: The result of a .* expression whose second operand
  //   is a pointer to a data member is of the same value category as its first
  //   operand.
  if (E->getOpcode() == BO_PtrMemD)
    return (E->getType()->isFunctionType() ||
            E->hasPlaceholderType(BuiltinType::BoundMember))
             ? Cl::CL_MemberFunction
             : ClassifyInternal(Ctx, E->getLHS());

  // C++ [expr.mptr.oper]p6: The result of an ->* expression is an lvalue if its
  //   second operand is a pointer to data member and a prvalue otherwise.
  if (E->getOpcode() == BO_PtrMemI)
    return (E->getType()->isFunctionType() ||
            E->hasPlaceholderType(BuiltinType::BoundMember))
             ? Cl::CL_MemberFunction
             : Cl::CL_LValue;

  // All other binary operations are prvalues.
  return Cl::CL_PRValue;
}

static Cl::Kinds ClassifyConditional(ASTContext &Ctx, const Expr *True,
                                     const Expr *False) {
  assert(Ctx.getLangOpts().CPlusPlus &&
         "This is only relevant for C++.");

  // C++ [expr.cond]p2
  //   If either the second or the third operand has type (cv) void,
  //   one of the following shall hold:
  if (True->getType()->isVoidType() || False->getType()->isVoidType()) {
    // The second or the third operand (but not both) is a (possibly
    // parenthesized) throw-expression; the result is of the [...] value
    // category of the other.
    bool TrueIsThrow = isa<CXXThrowExpr>(True->IgnoreParenImpCasts());
    bool FalseIsThrow = isa<CXXThrowExpr>(False->IgnoreParenImpCasts());
    if (const Expr *NonThrow = TrueIsThrow ? (FalseIsThrow ? nullptr : False)
                                           : (FalseIsThrow ? True : nullptr))
      return ClassifyInternal(Ctx, NonThrow);

    //   [Otherwise] the result [...] is a prvalue.
    return Cl::CL_PRValue;
  }

  // Note that at this point, we have already performed all conversions
  // according to [expr.cond]p3.
  // C++ [expr.cond]p4: If the second and third operands are glvalues of the
  //   same value category [...], the result is of that [...] value category.
  // C++ [expr.cond]p5: Otherwise, the result is a prvalue.
  Cl::Kinds LCl = ClassifyInternal(Ctx, True),
            RCl = ClassifyInternal(Ctx, False);
  return LCl == RCl ? LCl : Cl::CL_PRValue;
}

static Cl::ModifiableType IsModifiable(ASTContext &Ctx, const Expr *E,
                                       Cl::Kinds Kind, SourceLocation &Loc) {
  // As a general rule, we only care about lvalues. But there are some rvalues
  // for which we want to generate special results.
  if (Kind == Cl::CL_PRValue) {
    // For the sake of better diagnostics, we want to specifically recognize
    // use of the GCC cast-as-lvalue extension.
    if (const auto *CE = dyn_cast<ExplicitCastExpr>(E->IgnoreParens())) {
      if (CE->getSubExpr()->IgnoreParenImpCasts()->isLValue()) {
        Loc = CE->getExprLoc();
        return Cl::CM_LValueCast;
      }
    }
  }
  if (Kind != Cl::CL_LValue)
    return Cl::CM_RValue;

  // This is the lvalue case.
  // Functions are lvalues in C++, but not modifiable. (C++ [basic.lval]p6)
  if (Ctx.getLangOpts().CPlusPlus && E->getType()->isFunctionType())
    return Cl::CM_Function;

  // Assignment to a property in ObjC is an implicit setter access. But a
  // setter might not exist.
  if (const auto *Expr = dyn_cast<ObjCPropertyRefExpr>(E)) {
    if (Expr->isImplicitProperty() &&
        Expr->getImplicitPropertySetter() == nullptr)
      return Cl::CM_NoSetterProperty;
  }

  CanQualType CT = Ctx.getCanonicalType(E->getType());
  // Const stuff is obviously not modifiable.
  if (CT.isConstQualified())
    return Cl::CM_ConstQualified;
  if (Ctx.getLangOpts().OpenCL &&
      CT.getQualifiers().getAddressSpace() == LangAS::opencl_constant)
    return Cl::CM_ConstAddrSpace;

  // Arrays are not modifiable, only their elements are.
  if (CT->isArrayType())
    return Cl::CM_ArrayType;
  // Incomplete types are not modifiable.
  if (CT->isIncompleteType())
    return Cl::CM_IncompleteType;

  // Records with any const fields (recursively) are not modifiable.
  if (const RecordType *R = CT->getAs<RecordType>())
    if (R->hasConstFields())
      return Cl::CM_ConstQualifiedField;

  return Cl::CM_Modifiable;
}

Expr::LValueClassification Expr::ClassifyLValue(ASTContext &Ctx) const {
  Classification VC = Classify(Ctx);
  switch (VC.getKind()) {
  case Cl::CL_LValue: return LV_Valid;
  case Cl::CL_XValue: return LV_InvalidExpression;
  case Cl::CL_Function: return LV_NotObjectType;
  case Cl::CL_Void: return LV_InvalidExpression;
  case Cl::CL_AddressableVoid: return LV_IncompleteVoidType;
  case Cl::CL_DuplicateVectorComponents: return LV_DuplicateVectorComponents;
  case Cl::CL_MemberFunction: return LV_MemberFunction;
  case Cl::CL_SubObjCPropertySetting: return LV_SubObjCPropertySetting;
  case Cl::CL_ClassTemporary: return LV_ClassTemporary;
  case Cl::CL_ArrayTemporary: return LV_ArrayTemporary;
  case Cl::CL_ObjCMessageRValue: return LV_InvalidMessageExpression;
  case Cl::CL_PRValue: return LV_InvalidExpression;
  }
  llvm_unreachable("Unhandled kind");
}

Expr::isModifiableLvalueResult
Expr::isModifiableLvalue(ASTContext &Ctx, SourceLocation *Loc) const {
  SourceLocation dummy;
  Classification VC = ClassifyModifiable(Ctx, Loc ? *Loc : dummy);
  switch (VC.getKind()) {
  case Cl::CL_LValue: break;
  case Cl::CL_XValue: return MLV_InvalidExpression;
  case Cl::CL_Function: return MLV_NotObjectType;
  case Cl::CL_Void: return MLV_InvalidExpression;
  case Cl::CL_AddressableVoid: return MLV_IncompleteVoidType;
  case Cl::CL_DuplicateVectorComponents: return MLV_DuplicateVectorComponents;
  case Cl::CL_MemberFunction: return MLV_MemberFunction;
  case Cl::CL_SubObjCPropertySetting: return MLV_SubObjCPropertySetting;
  case Cl::CL_ClassTemporary: return MLV_ClassTemporary;
  case Cl::CL_ArrayTemporary: return MLV_ArrayTemporary;
  case Cl::CL_ObjCMessageRValue: return MLV_InvalidMessageExpression;
  case Cl::CL_PRValue:
    return VC.getModifiable() == Cl::CM_LValueCast ?
      MLV_LValueCast : MLV_InvalidExpression;
  }
  assert(VC.getKind() == Cl::CL_LValue && "Unhandled kind");
  switch (VC.getModifiable()) {
  case Cl::CM_Untested: llvm_unreachable("Did not test modifiability");
  case Cl::CM_Modifiable: return MLV_Valid;
  case Cl::CM_RValue: llvm_unreachable("CM_RValue and CL_LValue don't match");
  case Cl::CM_Function: return MLV_NotObjectType;
  case Cl::CM_LValueCast:
    llvm_unreachable("CM_LValueCast and CL_LValue don't match");
  case Cl::CM_NoSetterProperty: return MLV_NoSetterProperty;
  case Cl::CM_ConstQualified: return MLV_ConstQualified;
  case Cl::CM_ConstQualifiedField: return MLV_ConstQualifiedField;
  case Cl::CM_ConstAddrSpace: return MLV_ConstAddrSpace;
  case Cl::CM_ArrayType: return MLV_ArrayType;
  case Cl::CM_IncompleteType: return MLV_IncompleteType;
  }
  llvm_unreachable("Unhandled modifiable type");
}<|MERGE_RESOLUTION|>--- conflicted
+++ resolved
@@ -145,11 +145,8 @@
   case Expr::ArraySectionExprClass:
   case Expr::OMPArrayShapingExprClass:
   case Expr::OMPIteratorExprClass:
-<<<<<<< HEAD
+  case Expr::HLSLOutArgExprClass:
   case Expr::ExtractLValueExprClass:
-=======
-  case Expr::HLSLOutArgExprClass:
->>>>>>> 6b78ea8b
     return Cl::CL_LValue;
 
     // C++ [expr.prim.general]p1: A string literal is an lvalue.
