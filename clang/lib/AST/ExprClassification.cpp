//===- ExprClassification.cpp - Expression AST Node Implementation --------===//
//
// Copyright 2024 Bloomberg Finance L.P.
//
// Part of the LLVM Project, under the Apache License v2.0 with LLVM Exceptions.
// See https://llvm.org/LICENSE.txt for license information.
// SPDX-License-Identifier: Apache-2.0 WITH LLVM-exception
//
//===----------------------------------------------------------------------===//
//
// This file implements Expr::classify.
//
//===----------------------------------------------------------------------===//

#include "clang/AST/Expr.h"
#include "clang/AST/ASTContext.h"
#include "clang/AST/DeclCXX.h"
#include "clang/AST/DeclObjC.h"
#include "clang/AST/DeclTemplate.h"
#include "clang/AST/ExprCXX.h"
#include "clang/AST/ExprObjC.h"
#include "llvm/Support/ErrorHandling.h"

using namespace clang;

using Cl = Expr::Classification;

static Cl::Kinds ClassifyInternal(ASTContext &Ctx, const Expr *E);
static Cl::Kinds ClassifyDecl(ASTContext &Ctx, const Decl *D);
static Cl::Kinds ClassifyUnnamed(ASTContext &Ctx, QualType T);
static Cl::Kinds ClassifyMemberExpr(ASTContext &Ctx, const MemberExpr *E);
static Cl::Kinds ClassifyBinaryOp(ASTContext &Ctx, const BinaryOperator *E);
static Cl::Kinds ClassifyConditional(ASTContext &Ctx,
                                     const Expr *trueExpr,
                                     const Expr *falseExpr);
static Cl::ModifiableType IsModifiable(ASTContext &Ctx, const Expr *E,
                                       Cl::Kinds Kind, SourceLocation &Loc);

Cl Expr::ClassifyImpl(ASTContext &Ctx, SourceLocation *Loc) const {
  assert(!TR->isReferenceType() && "Expressions can't have reference type.");

  Cl::Kinds kind = ClassifyInternal(Ctx, this);
  // C99 6.3.2.1: An lvalue is an expression with an object type or an
  //   incomplete type other than void.
  if (!Ctx.getLangOpts().CPlusPlus) {
    // Thus, no functions.
    if (TR->isFunctionType() || TR == Ctx.OverloadTy)
      kind = Cl::CL_Function;
    // No void either, but qualified void is OK because it is "other than void".
    // Void "lvalues" are classified as addressable void values, which are void
    // expressions whose address can be taken.
    else if (TR->isVoidType() && !TR.hasQualifiers())
      kind = (kind == Cl::CL_LValue ? Cl::CL_AddressableVoid : Cl::CL_Void);
  }

  // Enable this assertion for testing.
  switch (kind) {
  case Cl::CL_LValue:
    assert(isLValue());
    break;
  case Cl::CL_XValue:
    assert(isXValue());
    break;
  case Cl::CL_Function:
  case Cl::CL_Void:
  case Cl::CL_AddressableVoid:
  case Cl::CL_DuplicateVectorComponents:
  case Cl::CL_MemberFunction:
  case Cl::CL_SubObjCPropertySetting:
  case Cl::CL_ClassTemporary:
  case Cl::CL_ArrayTemporary:
  case Cl::CL_ObjCMessageRValue:
  case Cl::CL_PRValue:
    assert(isPRValue());
    break;
  }

  Cl::ModifiableType modifiable = Cl::CM_Untested;
  if (Loc)
    modifiable = IsModifiable(Ctx, this, kind, *Loc);
  return Classification(kind, modifiable);
}

/// Classify an expression which creates a temporary, based on its type.
static Cl::Kinds ClassifyTemporary(QualType T) {
  if (T->isRecordType())
    return Cl::CL_ClassTemporary;
  if (T->isArrayType())
    return Cl::CL_ArrayTemporary;

  // No special classification: these don't behave differently from normal
  // prvalues.
  return Cl::CL_PRValue;
}

static Cl::Kinds ClassifyExprValueKind(const LangOptions &Lang,
                                       const Expr *E,
                                       ExprValueKind Kind) {
  switch (Kind) {
  case VK_PRValue:
    return Lang.CPlusPlus ? ClassifyTemporary(E->getType()) : Cl::CL_PRValue;
  case VK_LValue:
    return Cl::CL_LValue;
  case VK_XValue:
    return Cl::CL_XValue;
  }
  llvm_unreachable("Invalid value category of implicit cast.");
}

static Cl::Kinds ClassifyInternal(ASTContext &Ctx, const Expr *E) {
  // This function takes the first stab at classifying expressions.
  const LangOptions &Lang = Ctx.getLangOpts();

  switch (E->getStmtClass()) {
  case Stmt::NoStmtClass:
#define ABSTRACT_STMT(Kind)
#define STMT(Kind, Base) case Expr::Kind##Class:
#define EXPR(Kind, Base)
#include "clang/AST/StmtNodes.inc"
    llvm_unreachable("cannot classify a statement");

    // First come the expressions that are always lvalues, unconditionally.
  case Expr::ObjCIsaExprClass:
    // C++ [expr.prim.general]p1: A string literal is an lvalue.
  case Expr::StringLiteralClass:
    // @encode is equivalent to its string
  case Expr::ObjCEncodeExprClass:
    // __func__ and friends are too.
  case Expr::PredefinedExprClass:
    // Property references are lvalues
  case Expr::ObjCSubscriptRefExprClass:
  case Expr::ObjCPropertyRefExprClass:
    // C++ [expr.typeid]p1: The result of a typeid expression is an lvalue of...
  case Expr::CXXTypeidExprClass:
  case Expr::CXXUuidofExprClass:
    // Unresolved lookups and uncorrected typos get classified as lvalues.
    // FIXME: Is this wise? Should they get their own kind?
  case Expr::UnresolvedLookupExprClass:
  case Expr::UnresolvedMemberExprClass:
  case Expr::TypoExprClass:
  case Expr::DependentCoawaitExprClass:
  case Expr::CXXDependentScopeMemberExprClass:
  case Expr::DependentScopeDeclRefExprClass:
  case Expr::CXXDependentMemberSpliceExprClass:
    // ObjC instance variables are lvalues
    // FIXME: ObjC++0x might have different rules
  case Expr::ObjCIvarRefExprClass:
  case Expr::FunctionParmPackExprClass:
  case Expr::MSPropertyRefExprClass:
  case Expr::MSPropertySubscriptExprClass:
  case Expr::ArraySectionExprClass:
  case Expr::OMPArrayShapingExprClass:
  case Expr::OMPIteratorExprClass:
  case Expr::ExtractLValueExprClass:
    return Cl::CL_LValue;

    // C99 6.5.2.5p5 says that compound literals are lvalues.
    // In C++, they're prvalue temporaries, except for file-scope arrays.
  case Expr::CompoundLiteralExprClass:
    return !E->isLValue() ? ClassifyTemporary(E->getType()) : Cl::CL_LValue;

    // Expressions that are prvalues.
  case Expr::CXXBoolLiteralExprClass:
  case Expr::CXXPseudoDestructorExprClass:
  case Expr::UnaryExprOrTypeTraitExprClass:
  case Expr::CXXNewExprClass:
  case Expr::CXXNullPtrLiteralExprClass:
  case Expr::ImaginaryLiteralClass:
  case Expr::GNUNullExprClass:
  case Expr::OffsetOfExprClass:
  case Expr::CXXThrowExprClass:
  case Expr::ShuffleVectorExprClass:
  case Expr::ConvertVectorExprClass:
  case Expr::IntegerLiteralClass:
  case Expr::FixedPointLiteralClass:
  case Expr::CharacterLiteralClass:
  case Expr::AddrLabelExprClass:
  case Expr::CXXDeleteExprClass:
  case Expr::ImplicitValueInitExprClass:
  case Expr::BlockExprClass:
  case Expr::FloatingLiteralClass:
  case Expr::CXXNoexceptExprClass:
  case Expr::CXXScalarValueInitExprClass:
  case Expr::TypeTraitExprClass:
  case Expr::ArrayTypeTraitExprClass:
  case Expr::ExpressionTraitExprClass:
  case Expr::ObjCSelectorExprClass:
  case Expr::ObjCProtocolExprClass:
  case Expr::ObjCStringLiteralClass:
  case Expr::ObjCBoxedExprClass:
  case Expr::ObjCArrayLiteralClass:
  case Expr::ObjCDictionaryLiteralClass:
  case Expr::ObjCBoolLiteralExprClass:
  case Expr::ObjCAvailabilityCheckExprClass:
  case Expr::ParenListExprClass:
  case Expr::SizeOfPackExprClass:
  case Expr::SubstNonTypeTemplateParmPackExprClass:
  case Expr::AsTypeExprClass:
  case Expr::ObjCIndirectCopyRestoreExprClass:
  case Expr::AtomicExprClass:
  case Expr::CXXFoldExprClass:
  case Expr::ArrayInitLoopExprClass:
  case Expr::ArrayInitIndexExprClass:
  case Expr::NoInitExprClass:
  case Expr::DesignatedInitUpdateExprClass:
  case Expr::SourceLocExprClass:
  case Expr::ConceptSpecializationExprClass:
  case Expr::RequiresExprClass:
  case Expr::CXXReflectExprClass:
  case Expr::CXXIndeterminateSpliceExprClass:
  case Expr::StackLocationExprClass:
  case Expr::CXXExpansionInitListExprClass:
  case Expr::CXXExpansionSelectExprClass:
    return Cl::CL_PRValue;

<<<<<<< HEAD
  case Expr::CXXMetafunctionExprClass:
    return E->getValueKind() == VK_LValue ? Cl::CL_LValue : Cl::CL_PRValue;
=======
  case Expr::EmbedExprClass:
    // Nominally, this just goes through as a PRValue until we actually expand
    // it and check it.
    return Cl::CL_PRValue;
>>>>>>> 2628a5fd

  // Make HLSL this reference-like
  case Expr::CXXThisExprClass:
    return Lang.HLSL ? Cl::CL_LValue : Cl::CL_PRValue;

  case Expr::ConstantExprClass: {
    if (!cast<ConstantExpr>(E)->getSubExpr())
      return E->isLValue() ? Cl::CL_LValue : Cl::CL_PRValue;
    return ClassifyInternal(Ctx, cast<ConstantExpr>(E)->getSubExpr());
  }

    // Next come the complicated cases.
  case Expr::SubstNonTypeTemplateParmExprClass:
    return ClassifyInternal(Ctx,
                 cast<SubstNonTypeTemplateParmExpr>(E)->getReplacement());

  case Expr::PackIndexingExprClass: {
    // A pack-index-expression always expands to an id-expression.
    // Consider it as an LValue expression.
    if (cast<PackIndexingExpr>(E)->isInstantiationDependent())
      return Cl::CL_LValue;
    return ClassifyInternal(Ctx, cast<PackIndexingExpr>(E)->getSelectedExpr());
  }

    // C, C++98 [expr.sub]p1: The result is an lvalue of type "T".
    // C++11 (DR1213): in the case of an array operand, the result is an lvalue
    //                 if that operand is an lvalue and an xvalue otherwise.
    // Subscripting vector types is more like member access.
  case Expr::ArraySubscriptExprClass:
    if (cast<ArraySubscriptExpr>(E)->getBase()->getType()->isVectorType())
      return ClassifyInternal(Ctx, cast<ArraySubscriptExpr>(E)->getBase());
    if (Lang.CPlusPlus11) {
      // Step over the array-to-pointer decay if present, but not over the
      // temporary materialization.
      auto *Base = cast<ArraySubscriptExpr>(E)->getBase()->IgnoreImpCasts();
      if (Base->getType()->isArrayType())
        return ClassifyInternal(Ctx, Base);
    }
    return Cl::CL_LValue;

  case Expr::CXXExprSpliceExprClass: {
    const auto *ESE = dyn_cast<CXXExprSpliceExpr>(E);
    if (const auto *DRE = dyn_cast<DeclRefExpr>(ESE->getOperand())) {
      if (auto *MD = dyn_cast<CXXMethodDecl>(DRE->getDecl());
          MD && !MD->isStatic())
        return Cl::CL_MemberFunction;
      else if (isa<EnumConstantDecl>(DRE->getDecl()))
        return Cl::CL_PRValue;
      return Cl::CL_LValue;
    }
    return ESE->getOperand()->getValueKind() == VK_LValue ? Cl::CL_LValue :
                                                            Cl::CL_PRValue;
  }

  // Subscripting matrix types behaves like member accesses.
  case Expr::MatrixSubscriptExprClass:
    return ClassifyInternal(Ctx, cast<MatrixSubscriptExpr>(E)->getBase());

    // C++ [expr.prim.general]p3: The result is an lvalue if the entity is a
    //   function or variable and a prvalue otherwise.
  case Expr::DeclRefExprClass:
    if (E->getType() == Ctx.UnknownAnyTy)
      return isa<FunctionDecl>(cast<DeclRefExpr>(E)->getDecl())
               ? Cl::CL_PRValue : Cl::CL_LValue;
    return ClassifyDecl(Ctx, cast<DeclRefExpr>(E)->getDecl());

    // Member access is complex.
  case Expr::MemberExprClass:
    return ClassifyMemberExpr(Ctx, cast<MemberExpr>(E));

  case Expr::UnaryOperatorClass:
    switch (cast<UnaryOperator>(E)->getOpcode()) {
      // C++ [expr.unary.op]p1: The unary * operator performs indirection:
      //   [...] the result is an lvalue referring to the object or function
      //   to which the expression points.
    case UO_Deref:
      return Cl::CL_LValue;

      // GNU extensions, simply look through them.
    case UO_Extension:
      return ClassifyInternal(Ctx, cast<UnaryOperator>(E)->getSubExpr());

    // Treat _Real and _Imag basically as if they were member
    // expressions:  l-value only if the operand is a true l-value.
    case UO_Real:
    case UO_Imag: {
      const Expr *Op = cast<UnaryOperator>(E)->getSubExpr()->IgnoreParens();
      Cl::Kinds K = ClassifyInternal(Ctx, Op);
      if (K != Cl::CL_LValue) return K;

      if (isa<ObjCPropertyRefExpr>(Op))
        return Cl::CL_SubObjCPropertySetting;
      return Cl::CL_LValue;
    }

      // C++ [expr.pre.incr]p1: The result is the updated operand; it is an
      //   lvalue, [...]
      // Not so in C.
    case UO_PreInc:
    case UO_PreDec:
      return Lang.CPlusPlus ? Cl::CL_LValue : Cl::CL_PRValue;

    default:
      return Cl::CL_PRValue;
    }

  case Expr::RecoveryExprClass:
  case Expr::OpaqueValueExprClass:
    return ClassifyExprValueKind(Lang, E, E->getValueKind());

    // Pseudo-object expressions can produce l-values with reference magic.
  case Expr::PseudoObjectExprClass:
    return ClassifyExprValueKind(Lang, E,
                                 cast<PseudoObjectExpr>(E)->getValueKind());

    // Implicit casts are lvalues if they're lvalue casts. Other than that, we
    // only specifically record class temporaries.
  case Expr::ImplicitCastExprClass:
    return ClassifyExprValueKind(Lang, E, E->getValueKind());

    // C++ [expr.prim.general]p4: The presence of parentheses does not affect
    //   whether the expression is an lvalue.
  case Expr::ParenExprClass:
    return ClassifyInternal(Ctx, cast<ParenExpr>(E)->getSubExpr());

    // C11 6.5.1.1p4: [A generic selection] is an lvalue, a function designator,
    // or a void expression if its result expression is, respectively, an
    // lvalue, a function designator, or a void expression.
  case Expr::GenericSelectionExprClass:
    if (cast<GenericSelectionExpr>(E)->isResultDependent())
      return Cl::CL_PRValue;
    return ClassifyInternal(Ctx,cast<GenericSelectionExpr>(E)->getResultExpr());

  case Expr::BinaryOperatorClass:
  case Expr::CompoundAssignOperatorClass:
    // C doesn't have any binary expressions that are lvalues.
    if (Lang.CPlusPlus)
      return ClassifyBinaryOp(Ctx, cast<BinaryOperator>(E));
    return Cl::CL_PRValue;

  case Expr::CallExprClass:
  case Expr::CXXOperatorCallExprClass:
  case Expr::CXXMemberCallExprClass:
  case Expr::UserDefinedLiteralClass:
  case Expr::CUDAKernelCallExprClass:
    return ClassifyUnnamed(Ctx, cast<CallExpr>(E)->getCallReturnType(Ctx));

  case Expr::CXXRewrittenBinaryOperatorClass:
    return ClassifyInternal(
        Ctx, cast<CXXRewrittenBinaryOperator>(E)->getSemanticForm());

    // __builtin_choose_expr is equivalent to the chosen expression.
  case Expr::ChooseExprClass:
    return ClassifyInternal(Ctx, cast<ChooseExpr>(E)->getChosenSubExpr());

    // Extended vector element access is an lvalue unless there are duplicates
    // in the shuffle expression.
  case Expr::ExtVectorElementExprClass:
    if (cast<ExtVectorElementExpr>(E)->containsDuplicateElements())
      return Cl::CL_DuplicateVectorComponents;
    if (cast<ExtVectorElementExpr>(E)->isArrow())
      return Cl::CL_LValue;
    return ClassifyInternal(Ctx, cast<ExtVectorElementExpr>(E)->getBase());

    // Simply look at the actual default argument.
  case Expr::CXXDefaultArgExprClass:
    return ClassifyInternal(Ctx, cast<CXXDefaultArgExpr>(E)->getExpr());

    // Same idea for default initializers.
  case Expr::CXXDefaultInitExprClass:
    return ClassifyInternal(Ctx, cast<CXXDefaultInitExpr>(E)->getExpr());

    // Same idea for temporary binding.
  case Expr::CXXBindTemporaryExprClass:
    return ClassifyInternal(Ctx, cast<CXXBindTemporaryExpr>(E)->getSubExpr());

    // And the cleanups guard.
  case Expr::ExprWithCleanupsClass:
    return ClassifyInternal(Ctx, cast<ExprWithCleanups>(E)->getSubExpr());

    // Casts depend completely on the target type. All casts work the same.
  case Expr::CStyleCastExprClass:
  case Expr::CXXFunctionalCastExprClass:
  case Expr::CXXStaticCastExprClass:
  case Expr::CXXDynamicCastExprClass:
  case Expr::CXXReinterpretCastExprClass:
  case Expr::CXXConstCastExprClass:
  case Expr::CXXAddrspaceCastExprClass:
  case Expr::ObjCBridgedCastExprClass:
  case Expr::BuiltinBitCastExprClass:
    // Only in C++ can casts be interesting at all.
    if (!Lang.CPlusPlus) return Cl::CL_PRValue;
    return ClassifyUnnamed(Ctx, cast<ExplicitCastExpr>(E)->getTypeAsWritten());

  case Expr::CXXUnresolvedConstructExprClass:
    return ClassifyUnnamed(Ctx,
                      cast<CXXUnresolvedConstructExpr>(E)->getTypeAsWritten());

  case Expr::BinaryConditionalOperatorClass: {
    if (!Lang.CPlusPlus) return Cl::CL_PRValue;
    const auto *co = cast<BinaryConditionalOperator>(E);
    return ClassifyConditional(Ctx, co->getTrueExpr(), co->getFalseExpr());
  }

  case Expr::ConditionalOperatorClass: {
    // Once again, only C++ is interesting.
    if (!Lang.CPlusPlus) return Cl::CL_PRValue;
    const auto *co = cast<ConditionalOperator>(E);
    return ClassifyConditional(Ctx, co->getTrueExpr(), co->getFalseExpr());
  }

    // ObjC message sends are effectively function calls, if the target function
    // is known.
  case Expr::ObjCMessageExprClass:
    if (const ObjCMethodDecl *Method =
          cast<ObjCMessageExpr>(E)->getMethodDecl()) {
      Cl::Kinds kind = ClassifyUnnamed(Ctx, Method->getReturnType());
      return (kind == Cl::CL_PRValue) ? Cl::CL_ObjCMessageRValue : kind;
    }
    return Cl::CL_PRValue;

    // Some C++ expressions are always class temporaries.
  case Expr::CXXConstructExprClass:
  case Expr::CXXInheritedCtorInitExprClass:
  case Expr::CXXTemporaryObjectExprClass:
  case Expr::LambdaExprClass:
  case Expr::CXXStdInitializerListExprClass:
    return Cl::CL_ClassTemporary;

  case Expr::VAArgExprClass:
    return ClassifyUnnamed(Ctx, E->getType());

  case Expr::DesignatedInitExprClass:
    return ClassifyInternal(Ctx, cast<DesignatedInitExpr>(E)->getInit());

  case Expr::StmtExprClass: {
    const CompoundStmt *S = cast<StmtExpr>(E)->getSubStmt();
    if (const auto *LastExpr = dyn_cast_or_null<Expr>(S->body_back()))
      return ClassifyUnnamed(Ctx, LastExpr->getType());
    return Cl::CL_PRValue;
  }

  case Expr::PackExpansionExprClass:
    return ClassifyInternal(Ctx, cast<PackExpansionExpr>(E)->getPattern());

  case Expr::MaterializeTemporaryExprClass:
    return cast<MaterializeTemporaryExpr>(E)->isBoundToLvalueReference()
              ? Cl::CL_LValue
              : Cl::CL_XValue;

  case Expr::InitListExprClass:
    // An init list can be an lvalue if it is bound to a reference and
    // contains only one element. In that case, we look at that element
    // for an exact classification. Init list creation takes care of the
    // value kind for us, so we only need to fine-tune.
    if (E->isPRValue())
      return ClassifyExprValueKind(Lang, E, E->getValueKind());
    assert(cast<InitListExpr>(E)->getNumInits() == 1 &&
           "Only 1-element init lists can be glvalues.");
    return ClassifyInternal(Ctx, cast<InitListExpr>(E)->getInit(0));

  case Expr::CoawaitExprClass:
  case Expr::CoyieldExprClass:
    return ClassifyInternal(Ctx, cast<CoroutineSuspendExpr>(E)->getResumeExpr());
  case Expr::SYCLUniqueStableNameExprClass:
    return Cl::CL_PRValue;
    break;

  case Expr::CXXParenListInitExprClass:
    if (isa<ArrayType>(E->getType()))
      return Cl::CL_ArrayTemporary;
    return Cl::CL_ClassTemporary;
  }

  llvm_unreachable("unhandled expression kind in classification");
}

/// ClassifyDecl - Return the classification of an expression referencing the
/// given declaration.
static Cl::Kinds ClassifyDecl(ASTContext &Ctx, const Decl *D) {
  // C++ [expr.prim.general]p6: The result is an lvalue if the entity is a
  //   function, variable, or data member and a prvalue otherwise.
  // In C, functions are not lvalues.
  // In addition, NonTypeTemplateParmDecl derives from VarDecl but isn't an
  // lvalue unless it's a reference type (C++ [temp.param]p6), so we need to
  // special-case this.

  if (const auto *M = dyn_cast<CXXMethodDecl>(D)) {
    if (M->isImplicitObjectMemberFunction())
      return Cl::CL_MemberFunction;
    if (M->isStatic())
      return Cl::CL_LValue;
    return Cl::CL_PRValue;
  }

  bool islvalue;
  if (const auto *NTTParm = dyn_cast<NonTypeTemplateParmDecl>(D))
    islvalue = NTTParm->getType()->isReferenceType() ||
               NTTParm->getType()->isRecordType();
  else
    islvalue =
        isa<VarDecl, FieldDecl, IndirectFieldDecl, BindingDecl, MSGuidDecl,
            UnnamedGlobalConstantDecl, TemplateParamObjectDecl>(D) ||
        (Ctx.getLangOpts().CPlusPlus &&
         (isa<FunctionDecl, MSPropertyDecl, FunctionTemplateDecl>(D)));

  return islvalue ? Cl::CL_LValue : Cl::CL_PRValue;
}

/// ClassifyUnnamed - Return the classification of an expression yielding an
/// unnamed value of the given type. This applies in particular to function
/// calls and casts.
static Cl::Kinds ClassifyUnnamed(ASTContext &Ctx, QualType T) {
  // In C, function calls are always rvalues.
  if (!Ctx.getLangOpts().CPlusPlus) return Cl::CL_PRValue;

  // C++ [expr.call]p10: A function call is an lvalue if the result type is an
  //   lvalue reference type or an rvalue reference to function type, an xvalue
  //   if the result type is an rvalue reference to object type, and a prvalue
  //   otherwise.
  if (T->isLValueReferenceType())
    return Cl::CL_LValue;
  const auto *RV = T->getAs<RValueReferenceType>();
  if (!RV) // Could still be a class temporary, though.
    return ClassifyTemporary(T);

  return RV->getPointeeType()->isFunctionType() ? Cl::CL_LValue : Cl::CL_XValue;
}

static Cl::Kinds ClassifyMemberExpr(ASTContext &Ctx, const MemberExpr *E) {
  if (E->getType() == Ctx.UnknownAnyTy)
    return (isa<FunctionDecl>(E->getMemberDecl())
              ? Cl::CL_PRValue : Cl::CL_LValue);

  // Handle C first, it's easier.
  if (!Ctx.getLangOpts().CPlusPlus) {
    // C99 6.5.2.3p3
    // For dot access, the expression is an lvalue if the first part is. For
    // arrow access, it always is an lvalue.
    if (E->isArrow())
      return Cl::CL_LValue;
    // ObjC property accesses are not lvalues, but get special treatment.
    Expr *Base = E->getBase()->IgnoreParens();
    if (isa<ObjCPropertyRefExpr>(Base))
      return Cl::CL_SubObjCPropertySetting;
    return ClassifyInternal(Ctx, Base);
  }

  NamedDecl *Member = E->getMemberDecl();
  // C++ [expr.ref]p3: E1->E2 is converted to the equivalent form (*(E1)).E2.
  // C++ [expr.ref]p4: If E2 is declared to have type "reference to T", then
  //   E1.E2 is an lvalue.
  if (const auto *Value = dyn_cast<ValueDecl>(Member))
    if (Value->getType()->isReferenceType())
      return Cl::CL_LValue;

  //   Otherwise, one of the following rules applies.
  //   -- If E2 is a static member [...] then E1.E2 is an lvalue.
  if (isa<VarDecl>(Member) && Member->getDeclContext()->isRecord())
    return Cl::CL_LValue;

  //   -- If E2 is a non-static data member [...]. If E1 is an lvalue, then
  //      E1.E2 is an lvalue; if E1 is an xvalue, then E1.E2 is an xvalue;
  //      otherwise, it is a prvalue.
  if (isa<FieldDecl>(Member)) {
    // *E1 is an lvalue
    if (E->isArrow())
      return Cl::CL_LValue;
    Expr *Base = E->getBase()->IgnoreParenImpCasts();
    if (isa<ObjCPropertyRefExpr>(Base))
      return Cl::CL_SubObjCPropertySetting;
    return ClassifyInternal(Ctx, E->getBase());
  }

  //   -- If E2 is a [...] member function, [...]
  //      -- If it refers to a static member function [...], then E1.E2 is an
  //         lvalue; [...]
  //      -- Otherwise [...] E1.E2 is a prvalue.
  if (const auto *Method = dyn_cast<CXXMethodDecl>(Member)) {
    if (Method->isStatic())
      return Cl::CL_LValue;
    if (Method->isImplicitObjectMemberFunction())
      return Cl::CL_MemberFunction;
    return Cl::CL_PRValue;
  }

  //   -- If E2 is a member enumerator [...], the expression E1.E2 is a prvalue.
  // So is everything else we haven't handled yet.
  return Cl::CL_PRValue;
}

static Cl::Kinds ClassifyBinaryOp(ASTContext &Ctx, const BinaryOperator *E) {
  assert(Ctx.getLangOpts().CPlusPlus &&
         "This is only relevant for C++.");
  // C++ [expr.ass]p1: All [...] return an lvalue referring to the left operand.
  // Except we override this for writes to ObjC properties.
  if (E->isAssignmentOp())
    return (E->getLHS()->getObjectKind() == OK_ObjCProperty
              ? Cl::CL_PRValue : Cl::CL_LValue);

  // C++ [expr.comma]p1: the result is of the same value category as its right
  //   operand, [...].
  if (E->getOpcode() == BO_Comma)
    return ClassifyInternal(Ctx, E->getRHS());

  // C++ [expr.mptr.oper]p6: The result of a .* expression whose second operand
  //   is a pointer to a data member is of the same value category as its first
  //   operand.
  if (E->getOpcode() == BO_PtrMemD)
    return (E->getType()->isFunctionType() ||
            E->hasPlaceholderType(BuiltinType::BoundMember))
             ? Cl::CL_MemberFunction
             : ClassifyInternal(Ctx, E->getLHS());

  // C++ [expr.mptr.oper]p6: The result of an ->* expression is an lvalue if its
  //   second operand is a pointer to data member and a prvalue otherwise.
  if (E->getOpcode() == BO_PtrMemI)
    return (E->getType()->isFunctionType() ||
            E->hasPlaceholderType(BuiltinType::BoundMember))
             ? Cl::CL_MemberFunction
             : Cl::CL_LValue;

  // All other binary operations are prvalues.
  return Cl::CL_PRValue;
}

static Cl::Kinds ClassifyConditional(ASTContext &Ctx, const Expr *True,
                                     const Expr *False) {
  assert(Ctx.getLangOpts().CPlusPlus &&
         "This is only relevant for C++.");

  // C++ [expr.cond]p2
  //   If either the second or the third operand has type (cv) void,
  //   one of the following shall hold:
  if (True->getType()->isVoidType() || False->getType()->isVoidType()) {
    // The second or the third operand (but not both) is a (possibly
    // parenthesized) throw-expression; the result is of the [...] value
    // category of the other.
    bool TrueIsThrow = isa<CXXThrowExpr>(True->IgnoreParenImpCasts());
    bool FalseIsThrow = isa<CXXThrowExpr>(False->IgnoreParenImpCasts());
    if (const Expr *NonThrow = TrueIsThrow ? (FalseIsThrow ? nullptr : False)
                                           : (FalseIsThrow ? True : nullptr))
      return ClassifyInternal(Ctx, NonThrow);

    //   [Otherwise] the result [...] is a prvalue.
    return Cl::CL_PRValue;
  }

  // Note that at this point, we have already performed all conversions
  // according to [expr.cond]p3.
  // C++ [expr.cond]p4: If the second and third operands are glvalues of the
  //   same value category [...], the result is of that [...] value category.
  // C++ [expr.cond]p5: Otherwise, the result is a prvalue.
  Cl::Kinds LCl = ClassifyInternal(Ctx, True),
            RCl = ClassifyInternal(Ctx, False);
  return LCl == RCl ? LCl : Cl::CL_PRValue;
}

static Cl::ModifiableType IsModifiable(ASTContext &Ctx, const Expr *E,
                                       Cl::Kinds Kind, SourceLocation &Loc) {
  // As a general rule, we only care about lvalues. But there are some rvalues
  // for which we want to generate special results.
  if (Kind == Cl::CL_PRValue) {
    // For the sake of better diagnostics, we want to specifically recognize
    // use of the GCC cast-as-lvalue extension.
    if (const auto *CE = dyn_cast<ExplicitCastExpr>(E->IgnoreParens())) {
      if (CE->getSubExpr()->IgnoreParenImpCasts()->isLValue()) {
        Loc = CE->getExprLoc();
        return Cl::CM_LValueCast;
      }
    }
  }
  if (Kind != Cl::CL_LValue)
    return Cl::CM_RValue;

  // This is the lvalue case.
  // Functions are lvalues in C++, but not modifiable. (C++ [basic.lval]p6)
  if (Ctx.getLangOpts().CPlusPlus && E->getType()->isFunctionType())
    return Cl::CM_Function;

  // Assignment to a property in ObjC is an implicit setter access. But a
  // setter might not exist.
  if (const auto *Expr = dyn_cast<ObjCPropertyRefExpr>(E)) {
    if (Expr->isImplicitProperty() &&
        Expr->getImplicitPropertySetter() == nullptr)
      return Cl::CM_NoSetterProperty;
  }

  CanQualType CT = Ctx.getCanonicalType(E->getType());
  // Const stuff is obviously not modifiable.
  if (CT.isConstQualified())
    return Cl::CM_ConstQualified;
  if (Ctx.getLangOpts().OpenCL &&
      CT.getQualifiers().getAddressSpace() == LangAS::opencl_constant)
    return Cl::CM_ConstAddrSpace;

  // Arrays are not modifiable, only their elements are.
  if (CT->isArrayType())
    return Cl::CM_ArrayType;
  // Incomplete types are not modifiable.
  if (CT->isIncompleteType())
    return Cl::CM_IncompleteType;

  // Records with any const fields (recursively) are not modifiable.
  if (const RecordType *R = CT->getAs<RecordType>())
    if (R->hasConstFields())
      return Cl::CM_ConstQualifiedField;

  return Cl::CM_Modifiable;
}

Expr::LValueClassification Expr::ClassifyLValue(ASTContext &Ctx) const {
  Classification VC = Classify(Ctx);
  switch (VC.getKind()) {
  case Cl::CL_LValue: return LV_Valid;
  case Cl::CL_XValue: return LV_InvalidExpression;
  case Cl::CL_Function: return LV_NotObjectType;
  case Cl::CL_Void: return LV_InvalidExpression;
  case Cl::CL_AddressableVoid: return LV_IncompleteVoidType;
  case Cl::CL_DuplicateVectorComponents: return LV_DuplicateVectorComponents;
  case Cl::CL_MemberFunction: return LV_MemberFunction;
  case Cl::CL_SubObjCPropertySetting: return LV_SubObjCPropertySetting;
  case Cl::CL_ClassTemporary: return LV_ClassTemporary;
  case Cl::CL_ArrayTemporary: return LV_ArrayTemporary;
  case Cl::CL_ObjCMessageRValue: return LV_InvalidMessageExpression;
  case Cl::CL_PRValue: return LV_InvalidExpression;
  }
  llvm_unreachable("Unhandled kind");
}

Expr::isModifiableLvalueResult
Expr::isModifiableLvalue(ASTContext &Ctx, SourceLocation *Loc) const {
  SourceLocation dummy;
  Classification VC = ClassifyModifiable(Ctx, Loc ? *Loc : dummy);
  switch (VC.getKind()) {
  case Cl::CL_LValue: break;
  case Cl::CL_XValue: return MLV_InvalidExpression;
  case Cl::CL_Function: return MLV_NotObjectType;
  case Cl::CL_Void: return MLV_InvalidExpression;
  case Cl::CL_AddressableVoid: return MLV_IncompleteVoidType;
  case Cl::CL_DuplicateVectorComponents: return MLV_DuplicateVectorComponents;
  case Cl::CL_MemberFunction: return MLV_MemberFunction;
  case Cl::CL_SubObjCPropertySetting: return MLV_SubObjCPropertySetting;
  case Cl::CL_ClassTemporary: return MLV_ClassTemporary;
  case Cl::CL_ArrayTemporary: return MLV_ArrayTemporary;
  case Cl::CL_ObjCMessageRValue: return MLV_InvalidMessageExpression;
  case Cl::CL_PRValue:
    return VC.getModifiable() == Cl::CM_LValueCast ?
      MLV_LValueCast : MLV_InvalidExpression;
  }
  assert(VC.getKind() == Cl::CL_LValue && "Unhandled kind");
  switch (VC.getModifiable()) {
  case Cl::CM_Untested: llvm_unreachable("Did not test modifiability");
  case Cl::CM_Modifiable: return MLV_Valid;
  case Cl::CM_RValue: llvm_unreachable("CM_RValue and CL_LValue don't match");
  case Cl::CM_Function: return MLV_NotObjectType;
  case Cl::CM_LValueCast:
    llvm_unreachable("CM_LValueCast and CL_LValue don't match");
  case Cl::CM_NoSetterProperty: return MLV_NoSetterProperty;
  case Cl::CM_ConstQualified: return MLV_ConstQualified;
  case Cl::CM_ConstQualifiedField: return MLV_ConstQualifiedField;
  case Cl::CM_ConstAddrSpace: return MLV_ConstAddrSpace;
  case Cl::CM_ArrayType: return MLV_ArrayType;
  case Cl::CM_IncompleteType: return MLV_IncompleteType;
  }
  llvm_unreachable("Unhandled modifiable type");
}<|MERGE_RESOLUTION|>--- conflicted
+++ resolved
@@ -213,15 +213,13 @@
   case Expr::CXXExpansionSelectExprClass:
     return Cl::CL_PRValue;
 
-<<<<<<< HEAD
   case Expr::CXXMetafunctionExprClass:
     return E->getValueKind() == VK_LValue ? Cl::CL_LValue : Cl::CL_PRValue;
-=======
+
   case Expr::EmbedExprClass:
     // Nominally, this just goes through as a PRValue until we actually expand
     // it and check it.
     return Cl::CL_PRValue;
->>>>>>> 2628a5fd
 
   // Make HLSL this reference-like
   case Expr::CXXThisExprClass:
