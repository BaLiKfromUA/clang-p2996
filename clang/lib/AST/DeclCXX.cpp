//===- DeclCXX.cpp - C++ Declaration AST Node Implementation --------------===//
//
// Part of the LLVM Project, under the Apache License v2.0 with LLVM Exceptions.
// See https://llvm.org/LICENSE.txt for license information.
// SPDX-License-Identifier: Apache-2.0 WITH LLVM-exception
//
//===----------------------------------------------------------------------===//
//
// This file implements the C++ related Decl classes.
//
//===----------------------------------------------------------------------===//

#include "clang/AST/DeclCXX.h"
#include "clang/AST/ASTContext.h"
#include "clang/AST/ASTLambda.h"
#include "clang/AST/ASTMutationListener.h"
#include "clang/AST/ASTUnresolvedSet.h"
#include "clang/AST/Attr.h"
#include "clang/AST/CXXInheritance.h"
#include "clang/AST/DeclBase.h"
#include "clang/AST/DeclTemplate.h"
#include "clang/AST/DeclarationName.h"
#include "clang/AST/Expr.h"
#include "clang/AST/ExprCXX.h"
#include "clang/AST/LambdaCapture.h"
#include "clang/AST/NestedNameSpecifier.h"
#include "clang/AST/ODRHash.h"
#include "clang/AST/Type.h"
#include "clang/AST/TypeLoc.h"
#include "clang/AST/UnresolvedSet.h"
#include "clang/Basic/Diagnostic.h"
#include "clang/Basic/IdentifierTable.h"
#include "clang/Basic/LLVM.h"
#include "clang/Basic/LangOptions.h"
#include "clang/Basic/OperatorKinds.h"
#include "clang/Basic/PartialDiagnostic.h"
#include "clang/Basic/SourceLocation.h"
#include "clang/Basic/Specifiers.h"
#include "clang/Basic/TargetInfo.h"
#include "llvm/ADT/SmallPtrSet.h"
#include "llvm/ADT/SmallVector.h"
#include "llvm/ADT/iterator_range.h"
#include "llvm/Support/Casting.h"
#include "llvm/Support/ErrorHandling.h"
#include "llvm/Support/Format.h"
#include "llvm/Support/raw_ostream.h"
#include <algorithm>
#include <cassert>
#include <cstddef>
#include <cstdint>

using namespace clang;

//===----------------------------------------------------------------------===//
// Decl Allocation/Deallocation Method Implementations
//===----------------------------------------------------------------------===//

void AccessSpecDecl::anchor() {}

AccessSpecDecl *AccessSpecDecl::CreateDeserialized(ASTContext &C,
                                                   GlobalDeclID ID) {
  return new (C, ID) AccessSpecDecl(EmptyShell());
}

void LazyASTUnresolvedSet::getFromExternalSource(ASTContext &C) const {
  ExternalASTSource *Source = C.getExternalSource();
  assert(Impl.Decls.isLazy() && "getFromExternalSource for non-lazy set");
  assert(Source && "getFromExternalSource with no external source");

  for (ASTUnresolvedSet::iterator I = Impl.begin(); I != Impl.end(); ++I)
    I.setDecl(cast<NamedDecl>(Source->GetExternalDecl(
        GlobalDeclID(reinterpret_cast<uintptr_t>(I.getDecl()) >> 2))));
  Impl.Decls.setLazy(false);
}

CXXRecordDecl::DefinitionData::DefinitionData(CXXRecordDecl *D)
    : UserDeclaredConstructor(false), UserDeclaredSpecialMembers(0),
      Aggregate(true), PlainOldData(true), Empty(true), Polymorphic(false),
      Abstract(false), IsStandardLayout(true), IsCXX11StandardLayout(true),
      HasBasesWithFields(false), HasBasesWithNonStaticDataMembers(false),
      HasPrivateFields(false), HasProtectedFields(false),
      HasPublicFields(false), HasMutableFields(false), HasVariantMembers(false),
      HasOnlyCMembers(true), HasInitMethod(false), HasInClassInitializer(false),
      HasUninitializedReferenceMember(false), HasUninitializedFields(false),
      HasInheritedConstructor(false), HasInheritedDefaultConstructor(false),
      HasInheritedAssignment(false),
      NeedOverloadResolutionForCopyConstructor(false),
      NeedOverloadResolutionForMoveConstructor(false),
      NeedOverloadResolutionForCopyAssignment(false),
      NeedOverloadResolutionForMoveAssignment(false),
      NeedOverloadResolutionForDestructor(false),
      DefaultedCopyConstructorIsDeleted(false),
      DefaultedMoveConstructorIsDeleted(false),
      DefaultedCopyAssignmentIsDeleted(false),
      DefaultedMoveAssignmentIsDeleted(false),
      DefaultedDestructorIsDeleted(false), HasTrivialSpecialMembers(SMF_All),
      HasTrivialSpecialMembersForCall(SMF_All),
      DeclaredNonTrivialSpecialMembers(0),
      DeclaredNonTrivialSpecialMembersForCall(0), HasIrrelevantDestructor(true),
      HasConstexprNonCopyMoveConstructor(false),
      HasDefaultedDefaultConstructor(false),
      DefaultedDefaultConstructorIsConstexpr(true),
      HasConstexprDefaultConstructor(false),
      DefaultedDestructorIsConstexpr(true),
      HasNonLiteralTypeFieldsOrBases(false), StructuralIfLiteral(true),
      UserProvidedDefaultConstructor(false), DeclaredSpecialMembers(0),
      ImplicitCopyConstructorCanHaveConstParamForVBase(true),
      ImplicitCopyConstructorCanHaveConstParamForNonVBase(true),
      ImplicitCopyAssignmentHasConstParam(true),
      HasDeclaredCopyConstructorWithConstParam(false),
      HasDeclaredCopyAssignmentWithConstParam(false),
      IsAnyDestructorNoReturn(false), IsLambda(false),
      IsParsingBaseSpecifiers(false), ComputedVisibleConversions(false),
      HasODRHash(false), Definition(D) {}

CXXBaseSpecifier *CXXRecordDecl::DefinitionData::getBasesSlowCase() const {
  return Bases.get(Definition->getASTContext().getExternalSource());
}

CXXBaseSpecifier *CXXRecordDecl::DefinitionData::getVBasesSlowCase() const {
  return VBases.get(Definition->getASTContext().getExternalSource());
}

CXXRecordDecl::CXXRecordDecl(Kind K, TagKind TK, const ASTContext &C,
                             DeclContext *DC, SourceLocation StartLoc,
                             SourceLocation IdLoc, IdentifierInfo *Id,
                             CXXRecordDecl *PrevDecl)
    : RecordDecl(K, TK, C, DC, StartLoc, IdLoc, Id, PrevDecl),
      DefinitionData(PrevDecl ? PrevDecl->DefinitionData
                              : nullptr) {}

CXXRecordDecl *CXXRecordDecl::Create(const ASTContext &C, TagKind TK,
                                     DeclContext *DC, SourceLocation StartLoc,
                                     SourceLocation IdLoc, IdentifierInfo *Id,
                                     CXXRecordDecl *PrevDecl,
                                     bool DelayTypeCreation) {
  auto *R = new (C, DC) CXXRecordDecl(CXXRecord, TK, C, DC, StartLoc, IdLoc, Id,
                                      PrevDecl);
  R->setMayHaveOutOfDateDef(C.getLangOpts().Modules);

  // FIXME: DelayTypeCreation seems like such a hack
  if (!DelayTypeCreation)
    C.getTypeDeclType(R, PrevDecl);
  return R;
}

CXXRecordDecl *
CXXRecordDecl::CreateLambda(const ASTContext &C, DeclContext *DC,
                            TypeSourceInfo *Info, SourceLocation Loc,
                            unsigned DependencyKind, bool IsGeneric,
                            LambdaCaptureDefault CaptureDefault) {
  auto *R = new (C, DC) CXXRecordDecl(CXXRecord, TagTypeKind::Class, C, DC, Loc,
                                      Loc, nullptr, nullptr);
  R->setBeingDefined(true);
  R->DefinitionData = new (C) struct LambdaDefinitionData(
      R, Info, DependencyKind, IsGeneric, CaptureDefault);
  R->setMayHaveOutOfDateDef(false);
  R->setImplicit(true);

  C.getTypeDeclType(R, /*PrevDecl=*/nullptr);
  return R;
}

CXXRecordDecl *CXXRecordDecl::CreateDeserialized(const ASTContext &C,
                                                 GlobalDeclID ID) {
  auto *R = new (C, ID)
      CXXRecordDecl(CXXRecord, TagTypeKind::Struct, C, nullptr,
                    SourceLocation(), SourceLocation(), nullptr, nullptr);
  R->setMayHaveOutOfDateDef(false);
  return R;
}

/// Determine whether a class has a repeated base class. This is intended for
/// use when determining if a class is standard-layout, so makes no attempt to
/// handle virtual bases.
static bool hasRepeatedBaseClass(const CXXRecordDecl *StartRD) {
  llvm::SmallPtrSet<const CXXRecordDecl*, 8> SeenBaseTypes;
  SmallVector<const CXXRecordDecl*, 8> WorkList = {StartRD};
  while (!WorkList.empty()) {
    const CXXRecordDecl *RD = WorkList.pop_back_val();
    if (RD->getTypeForDecl()->isDependentType())
      continue;
    for (const CXXBaseSpecifier &BaseSpec : RD->bases()) {
      if (const CXXRecordDecl *B = BaseSpec.getType()->getAsCXXRecordDecl()) {
        if (!SeenBaseTypes.insert(B).second)
          return true;
        WorkList.push_back(B);
      }
    }
  }
  return false;
}

void
CXXRecordDecl::setBases(CXXBaseSpecifier const * const *Bases,
                        unsigned NumBases) {
  ASTContext &C = getASTContext();

  if (!data().Bases.isOffset() && data().NumBases > 0)
    C.Deallocate(data().getBases());

  if (NumBases) {
    if (!C.getLangOpts().CPlusPlus17) {
      // C++ [dcl.init.aggr]p1:
      //   An aggregate is [...] a class with [...] no base classes [...].
      data().Aggregate = false;
    }

    // C++ [class]p4:
    //   A POD-struct is an aggregate class...
    data().PlainOldData = false;
  }

  // The set of seen virtual base types.
  llvm::SmallPtrSet<CanQualType, 8> SeenVBaseTypes;

  // The virtual bases of this class.
  SmallVector<const CXXBaseSpecifier *, 8> VBases;

  data().Bases = new(C) CXXBaseSpecifier [NumBases];
  data().NumBases = NumBases;
  for (unsigned i = 0; i < NumBases; ++i) {
    data().getBases()[i] = *Bases[i];
    // Keep track of inherited vbases for this base class.
    const CXXBaseSpecifier *Base = Bases[i];
    QualType BaseType = Base->getType();
    // Skip dependent types; we can't do any checking on them now.
    if (BaseType->isDependentType())
      continue;
    auto *BaseClassDecl =
        cast<CXXRecordDecl>(BaseType->castAs<RecordType>()->getDecl());

    // C++2a [class]p7:
    //   A standard-layout class is a class that:
    //    [...]
    //    -- has all non-static data members and bit-fields in the class and
    //       its base classes first declared in the same class
    if (BaseClassDecl->data().HasBasesWithFields ||
        !BaseClassDecl->field_empty()) {
      if (data().HasBasesWithFields)
        // Two bases have members or bit-fields: not standard-layout.
        data().IsStandardLayout = false;
      data().HasBasesWithFields = true;
    }

    // C++11 [class]p7:
    //   A standard-layout class is a class that:
    //     -- [...] has [...] at most one base class with non-static data
    //        members
    if (BaseClassDecl->data().HasBasesWithNonStaticDataMembers ||
        BaseClassDecl->hasDirectFields()) {
      if (data().HasBasesWithNonStaticDataMembers)
        data().IsCXX11StandardLayout = false;
      data().HasBasesWithNonStaticDataMembers = true;
    }

    if (!BaseClassDecl->isEmpty()) {
      // C++14 [meta.unary.prop]p4:
      //   T is a class type [...] with [...] no base class B for which
      //   is_empty<B>::value is false.
      data().Empty = false;
    }

    // C++1z [dcl.init.agg]p1:
    //   An aggregate is a class with [...] no private or protected base classes
    if (Base->getAccessSpecifier() != AS_public) {
      data().Aggregate = false;

      // C++20 [temp.param]p7:
      //   A structural type is [...] a literal class type with [...] all base
      //   classes [...] public
      data().StructuralIfLiteral = false;
    }

    // C++ [class.virtual]p1:
    //   A class that declares or inherits a virtual function is called a
    //   polymorphic class.
    if (BaseClassDecl->isPolymorphic()) {
      data().Polymorphic = true;

      //   An aggregate is a class with [...] no virtual functions.
      data().Aggregate = false;
    }

    // C++0x [class]p7:
    //   A standard-layout class is a class that: [...]
    //    -- has no non-standard-layout base classes
    if (!BaseClassDecl->isStandardLayout())
      data().IsStandardLayout = false;
    if (!BaseClassDecl->isCXX11StandardLayout())
      data().IsCXX11StandardLayout = false;

    // Record if this base is the first non-literal field or base.
    if (!hasNonLiteralTypeFieldsOrBases() && !BaseType->isLiteralType(C))
      data().HasNonLiteralTypeFieldsOrBases = true;

    // Now go through all virtual bases of this base and add them.
    for (const auto &VBase : BaseClassDecl->vbases()) {
      // Add this base if it's not already in the list.
      if (SeenVBaseTypes.insert(C.getCanonicalType(VBase.getType())).second) {
        VBases.push_back(&VBase);

        // C++11 [class.copy]p8:
        //   The implicitly-declared copy constructor for a class X will have
        //   the form 'X::X(const X&)' if each [...] virtual base class B of X
        //   has a copy constructor whose first parameter is of type
        //   'const B&' or 'const volatile B&' [...]
        if (CXXRecordDecl *VBaseDecl = VBase.getType()->getAsCXXRecordDecl())
          if (!VBaseDecl->hasCopyConstructorWithConstParam())
            data().ImplicitCopyConstructorCanHaveConstParamForVBase = false;

        // C++1z [dcl.init.agg]p1:
        //   An aggregate is a class with [...] no virtual base classes
        data().Aggregate = false;
      }
    }

    if (Base->isVirtual()) {
      // Add this base if it's not already in the list.
      if (SeenVBaseTypes.insert(C.getCanonicalType(BaseType)).second)
        VBases.push_back(Base);

      // C++14 [meta.unary.prop] is_empty:
      //   T is a class type, but not a union type, with ... no virtual base
      //   classes
      data().Empty = false;

      // C++1z [dcl.init.agg]p1:
      //   An aggregate is a class with [...] no virtual base classes
      data().Aggregate = false;

      // C++11 [class.ctor]p5, C++11 [class.copy]p12, C++11 [class.copy]p25:
      //   A [default constructor, copy/move constructor, or copy/move assignment
      //   operator for a class X] is trivial [...] if:
      //    -- class X has [...] no virtual base classes
      data().HasTrivialSpecialMembers &= SMF_Destructor;
      data().HasTrivialSpecialMembersForCall &= SMF_Destructor;

      // C++0x [class]p7:
      //   A standard-layout class is a class that: [...]
      //    -- has [...] no virtual base classes
      data().IsStandardLayout = false;
      data().IsCXX11StandardLayout = false;

      // C++20 [dcl.constexpr]p3:
      //   In the definition of a constexpr function [...]
      //    -- if the function is a constructor or destructor,
      //       its class shall not have any virtual base classes
      data().DefaultedDefaultConstructorIsConstexpr = false;
      data().DefaultedDestructorIsConstexpr = false;

      // C++1z [class.copy]p8:
      //   The implicitly-declared copy constructor for a class X will have
      //   the form 'X::X(const X&)' if each potentially constructed subobject
      //   has a copy constructor whose first parameter is of type
      //   'const B&' or 'const volatile B&' [...]
      if (!BaseClassDecl->hasCopyConstructorWithConstParam())
        data().ImplicitCopyConstructorCanHaveConstParamForVBase = false;
    } else {
      // C++ [class.ctor]p5:
      //   A default constructor is trivial [...] if:
      //    -- all the direct base classes of its class have trivial default
      //       constructors.
      if (!BaseClassDecl->hasTrivialDefaultConstructor())
        data().HasTrivialSpecialMembers &= ~SMF_DefaultConstructor;

      // C++0x [class.copy]p13:
      //   A copy/move constructor for class X is trivial if [...]
      //    [...]
      //    -- the constructor selected to copy/move each direct base class
      //       subobject is trivial, and
      if (!BaseClassDecl->hasTrivialCopyConstructor())
        data().HasTrivialSpecialMembers &= ~SMF_CopyConstructor;

      if (!BaseClassDecl->hasTrivialCopyConstructorForCall())
        data().HasTrivialSpecialMembersForCall &= ~SMF_CopyConstructor;

      // If the base class doesn't have a simple move constructor, we'll eagerly
      // declare it and perform overload resolution to determine which function
      // it actually calls. If it does have a simple move constructor, this
      // check is correct.
      if (!BaseClassDecl->hasTrivialMoveConstructor())
        data().HasTrivialSpecialMembers &= ~SMF_MoveConstructor;

      if (!BaseClassDecl->hasTrivialMoveConstructorForCall())
        data().HasTrivialSpecialMembersForCall &= ~SMF_MoveConstructor;

      // C++0x [class.copy]p27:
      //   A copy/move assignment operator for class X is trivial if [...]
      //    [...]
      //    -- the assignment operator selected to copy/move each direct base
      //       class subobject is trivial, and
      if (!BaseClassDecl->hasTrivialCopyAssignment())
        data().HasTrivialSpecialMembers &= ~SMF_CopyAssignment;
      // If the base class doesn't have a simple move assignment, we'll eagerly
      // declare it and perform overload resolution to determine which function
      // it actually calls. If it does have a simple move assignment, this
      // check is correct.
      if (!BaseClassDecl->hasTrivialMoveAssignment())
        data().HasTrivialSpecialMembers &= ~SMF_MoveAssignment;

      // C++11 [class.ctor]p6:
      //   If that user-written default constructor would satisfy the
      //   requirements of a constexpr constructor/function(C++23), the
      //   implicitly-defined default constructor is constexpr.
      if (!BaseClassDecl->hasConstexprDefaultConstructor())
        data().DefaultedDefaultConstructorIsConstexpr =
            C.getLangOpts().CPlusPlus23;

      // C++1z [class.copy]p8:
      //   The implicitly-declared copy constructor for a class X will have
      //   the form 'X::X(const X&)' if each potentially constructed subobject
      //   has a copy constructor whose first parameter is of type
      //   'const B&' or 'const volatile B&' [...]
      if (!BaseClassDecl->hasCopyConstructorWithConstParam())
        data().ImplicitCopyConstructorCanHaveConstParamForNonVBase = false;
    }

    // C++ [class.ctor]p3:
    //   A destructor is trivial if all the direct base classes of its class
    //   have trivial destructors.
    if (!BaseClassDecl->hasTrivialDestructor())
      data().HasTrivialSpecialMembers &= ~SMF_Destructor;

    if (!BaseClassDecl->hasTrivialDestructorForCall())
      data().HasTrivialSpecialMembersForCall &= ~SMF_Destructor;

    if (!BaseClassDecl->hasIrrelevantDestructor())
      data().HasIrrelevantDestructor = false;

    if (BaseClassDecl->isAnyDestructorNoReturn())
      data().IsAnyDestructorNoReturn = true;

    // C++11 [class.copy]p18:
    //   The implicitly-declared copy assignment operator for a class X will
    //   have the form 'X& X::operator=(const X&)' if each direct base class B
    //   of X has a copy assignment operator whose parameter is of type 'const
    //   B&', 'const volatile B&', or 'B' [...]
    if (!BaseClassDecl->hasCopyAssignmentWithConstParam())
      data().ImplicitCopyAssignmentHasConstParam = false;

    // A class has an Objective-C object member if... or any of its bases
    // has an Objective-C object member.
    if (BaseClassDecl->hasObjectMember())
      setHasObjectMember(true);

    if (BaseClassDecl->hasVolatileMember())
      setHasVolatileMember(true);

    if (BaseClassDecl->getArgPassingRestrictions() ==
        RecordArgPassingKind::CanNeverPassInRegs)
      setArgPassingRestrictions(RecordArgPassingKind::CanNeverPassInRegs);

    // Keep track of the presence of mutable fields.
    if (BaseClassDecl->hasMutableFields())
      data().HasMutableFields = true;

    if (BaseClassDecl->hasUninitializedReferenceMember())
      data().HasUninitializedReferenceMember = true;

    if (!BaseClassDecl->allowConstDefaultInit())
      data().HasUninitializedFields = true;

    addedClassSubobject(BaseClassDecl);
  }

  // C++2a [class]p7:
  //   A class S is a standard-layout class if it:
  //     -- has at most one base class subobject of any given type
  //
  // Note that we only need to check this for classes with more than one base
  // class. If there's only one base class, and it's standard layout, then
  // we know there are no repeated base classes.
  if (data().IsStandardLayout && NumBases > 1 && hasRepeatedBaseClass(this))
    data().IsStandardLayout = false;

  if (VBases.empty()) {
    data().IsParsingBaseSpecifiers = false;
    return;
  }

  // Create base specifier for any direct or indirect virtual bases.
  data().VBases = new (C) CXXBaseSpecifier[VBases.size()];
  data().NumVBases = VBases.size();
  for (int I = 0, E = VBases.size(); I != E; ++I) {
    QualType Type = VBases[I]->getType();
    if (!Type->isDependentType())
      addedClassSubobject(Type->getAsCXXRecordDecl());
    data().getVBases()[I] = *VBases[I];
  }

  data().IsParsingBaseSpecifiers = false;
}

unsigned CXXRecordDecl::getODRHash() const {
  assert(hasDefinition() && "ODRHash only for records with definitions");

  // Previously calculated hash is stored in DefinitionData.
  if (DefinitionData->HasODRHash)
    return DefinitionData->ODRHash;

  // Only calculate hash on first call of getODRHash per record.
  ODRHash Hash;
  Hash.AddCXXRecordDecl(getDefinition());
  DefinitionData->HasODRHash = true;
  DefinitionData->ODRHash = Hash.CalculateHash();

  return DefinitionData->ODRHash;
}

void CXXRecordDecl::addedClassSubobject(CXXRecordDecl *Subobj) {
  // C++11 [class.copy]p11:
  //   A defaulted copy/move constructor for a class X is defined as
  //   deleted if X has:
  //    -- a direct or virtual base class B that cannot be copied/moved [...]
  //    -- a non-static data member of class type M (or array thereof)
  //       that cannot be copied or moved [...]
  if (!Subobj->hasSimpleCopyConstructor())
    data().NeedOverloadResolutionForCopyConstructor = true;
  if (!Subobj->hasSimpleMoveConstructor())
    data().NeedOverloadResolutionForMoveConstructor = true;

  // C++11 [class.copy]p23:
  //   A defaulted copy/move assignment operator for a class X is defined as
  //   deleted if X has:
  //    -- a direct or virtual base class B that cannot be copied/moved [...]
  //    -- a non-static data member of class type M (or array thereof)
  //        that cannot be copied or moved [...]
  if (!Subobj->hasSimpleCopyAssignment())
    data().NeedOverloadResolutionForCopyAssignment = true;
  if (!Subobj->hasSimpleMoveAssignment())
    data().NeedOverloadResolutionForMoveAssignment = true;

  // C++11 [class.ctor]p5, C++11 [class.copy]p11, C++11 [class.dtor]p5:
  //   A defaulted [ctor or dtor] for a class X is defined as
  //   deleted if X has:
  //    -- any direct or virtual base class [...] has a type with a destructor
  //       that is deleted or inaccessible from the defaulted [ctor or dtor].
  //    -- any non-static data member has a type with a destructor
  //       that is deleted or inaccessible from the defaulted [ctor or dtor].
  if (!Subobj->hasSimpleDestructor()) {
    data().NeedOverloadResolutionForCopyConstructor = true;
    data().NeedOverloadResolutionForMoveConstructor = true;
    data().NeedOverloadResolutionForDestructor = true;
  }

  // C++2a [dcl.constexpr]p4:
  //   The definition of a constexpr destructor [shall] satisfy the
  //   following requirement:
  //   -- for every subobject of class type or (possibly multi-dimensional)
  //      array thereof, that class type shall have a constexpr destructor
  if (!Subobj->hasConstexprDestructor())
    data().DefaultedDestructorIsConstexpr =
        getASTContext().getLangOpts().CPlusPlus23;

  // C++20 [temp.param]p7:
  //   A structural type is [...] a literal class type [for which] the types
  //   of all base classes and non-static data members are structural types or
  //   (possibly multi-dimensional) array thereof
  if (!Subobj->data().StructuralIfLiteral)
    data().StructuralIfLiteral = false;
}

bool CXXRecordDecl::hasConstexprDestructor() const {
  auto *Dtor = getDestructor();
  return Dtor ? Dtor->isConstexpr() : defaultedDestructorIsConstexpr();
}

bool CXXRecordDecl::hasAnyDependentBases() const {
  if (!isDependentContext())
    return false;

  return !forallBases([](const CXXRecordDecl *) { return true; });
}

bool CXXRecordDecl::isTriviallyCopyable() const {
  // C++0x [class]p5:
  //   A trivially copyable class is a class that:
  //   -- has no non-trivial copy constructors,
  if (hasNonTrivialCopyConstructor()) return false;
  //   -- has no non-trivial move constructors,
  if (hasNonTrivialMoveConstructor()) return false;
  //   -- has no non-trivial copy assignment operators,
  if (hasNonTrivialCopyAssignment()) return false;
  //   -- has no non-trivial move assignment operators, and
  if (hasNonTrivialMoveAssignment()) return false;
  //   -- has a trivial destructor.
  if (!hasTrivialDestructor()) return false;

  return true;
}

bool CXXRecordDecl::isTriviallyCopyConstructible() const {

  //   A trivially copy constructible class is a class that:
  //   -- has no non-trivial copy constructors,
  if (hasNonTrivialCopyConstructor())
    return false;
  //   -- has a trivial destructor.
  if (!hasTrivialDestructor())
    return false;

  return true;
}

void CXXRecordDecl::markedVirtualFunctionPure() {
  // C++ [class.abstract]p2:
  //   A class is abstract if it has at least one pure virtual function.
  data().Abstract = true;
}

bool CXXRecordDecl::hasSubobjectAtOffsetZeroOfEmptyBaseType(
    ASTContext &Ctx, const CXXRecordDecl *XFirst) {
  if (!getNumBases())
    return false;

  llvm::SmallPtrSet<const CXXRecordDecl*, 8> Bases;
  llvm::SmallPtrSet<const CXXRecordDecl*, 8> M;
  SmallVector<const CXXRecordDecl*, 8> WorkList;

  // Visit a type that we have determined is an element of M(S).
  auto Visit = [&](const CXXRecordDecl *RD) -> bool {
    RD = RD->getCanonicalDecl();

    // C++2a [class]p8:
    //   A class S is a standard-layout class if it [...] has no element of the
    //   set M(S) of types as a base class.
    //
    // If we find a subobject of an empty type, it might also be a base class,
    // so we'll need to walk the base classes to check.
    if (!RD->data().HasBasesWithFields) {
      // Walk the bases the first time, stopping if we find the type. Build a
      // set of them so we don't need to walk them again.
      if (Bases.empty()) {
        bool RDIsBase = !forallBases([&](const CXXRecordDecl *Base) -> bool {
          Base = Base->getCanonicalDecl();
          if (RD == Base)
            return false;
          Bases.insert(Base);
          return true;
        });
        if (RDIsBase)
          return true;
      } else {
        if (Bases.count(RD))
          return true;
      }
    }

    if (M.insert(RD).second)
      WorkList.push_back(RD);
    return false;
  };

  if (Visit(XFirst))
    return true;

  while (!WorkList.empty()) {
    const CXXRecordDecl *X = WorkList.pop_back_val();

    // FIXME: We don't check the bases of X. That matches the standard, but
    // that sure looks like a wording bug.

    //   -- If X is a non-union class type with a non-static data member
    //      [recurse to each field] that is either of zero size or is the
    //      first non-static data member of X
    //   -- If X is a union type, [recurse to union members]
    bool IsFirstField = true;
    for (auto *FD : X->fields()) {
      // FIXME: Should we really care about the type of the first non-static
      // data member of a non-union if there are preceding unnamed bit-fields?
      if (FD->isUnnamedBitField())
        continue;

      if (!IsFirstField && !FD->isZeroSize(Ctx))
        continue;

      //   -- If X is n array type, [visit the element type]
      QualType T = Ctx.getBaseElementType(FD->getType());
      if (auto *RD = T->getAsCXXRecordDecl())
        if (Visit(RD))
          return true;

      if (!X->isUnion())
        IsFirstField = false;
    }
  }

  return false;
}

bool CXXRecordDecl::lambdaIsDefaultConstructibleAndAssignable() const {
  assert(isLambda() && "not a lambda");

  // C++2a [expr.prim.lambda.capture]p11:
  //   The closure type associated with a lambda-expression has no default
  //   constructor if the lambda-expression has a lambda-capture and a
  //   defaulted default constructor otherwise. It has a deleted copy
  //   assignment operator if the lambda-expression has a lambda-capture and
  //   defaulted copy and move assignment operators otherwise.
  //
  // C++17 [expr.prim.lambda]p21:
  //   The closure type associated with a lambda-expression has no default
  //   constructor and a deleted copy assignment operator.
  if (!isCapturelessLambda())
    return false;
  return getASTContext().getLangOpts().CPlusPlus20;
}

void CXXRecordDecl::addedMember(Decl *D) {
  if (!D->isImplicit() && !isa<FieldDecl>(D) && !isa<IndirectFieldDecl>(D) &&
      (!isa<TagDecl>(D) ||
       cast<TagDecl>(D)->getTagKind() == TagTypeKind::Class ||
       cast<TagDecl>(D)->getTagKind() == TagTypeKind::Interface))
    data().HasOnlyCMembers = false;

  // Ignore friends and invalid declarations.
  if (D->getFriendObjectKind() || D->isInvalidDecl())
    return;

  auto *FunTmpl = dyn_cast<FunctionTemplateDecl>(D);
  if (FunTmpl)
    D = FunTmpl->getTemplatedDecl();

  // FIXME: Pass NamedDecl* to addedMember?
  Decl *DUnderlying = D;
  if (auto *ND = dyn_cast<NamedDecl>(DUnderlying)) {
    DUnderlying = ND->getUnderlyingDecl();
    if (auto *UnderlyingFunTmpl = dyn_cast<FunctionTemplateDecl>(DUnderlying))
      DUnderlying = UnderlyingFunTmpl->getTemplatedDecl();
  }

  if (const auto *Method = dyn_cast<CXXMethodDecl>(D)) {
    if (Method->isVirtual()) {
      // C++ [dcl.init.aggr]p1:
      //   An aggregate is an array or a class with [...] no virtual functions.
      data().Aggregate = false;

      // C++ [class]p4:
      //   A POD-struct is an aggregate class...
      data().PlainOldData = false;

      // C++14 [meta.unary.prop]p4:
      //   T is a class type [...] with [...] no virtual member functions...
      data().Empty = false;

      // C++ [class.virtual]p1:
      //   A class that declares or inherits a virtual function is called a
      //   polymorphic class.
      data().Polymorphic = true;

      // C++11 [class.ctor]p5, C++11 [class.copy]p12, C++11 [class.copy]p25:
      //   A [default constructor, copy/move constructor, or copy/move
      //   assignment operator for a class X] is trivial [...] if:
      //    -- class X has no virtual functions [...]
      data().HasTrivialSpecialMembers &= SMF_Destructor;
      data().HasTrivialSpecialMembersForCall &= SMF_Destructor;

      // C++0x [class]p7:
      //   A standard-layout class is a class that: [...]
      //    -- has no virtual functions
      data().IsStandardLayout = false;
      data().IsCXX11StandardLayout = false;
    }
  }

  // Notify the listener if an implicit member was added after the definition
  // was completed.
  if (!isBeingDefined() && D->isImplicit())
    if (ASTMutationListener *L = getASTMutationListener())
      L->AddedCXXImplicitMember(data().Definition, D);

  // The kind of special member this declaration is, if any.
  unsigned SMKind = 0;

  // Handle constructors.
  if (const auto *Constructor = dyn_cast<CXXConstructorDecl>(D)) {
    if (Constructor->isInheritingConstructor()) {
      // Ignore constructor shadow declarations. They are lazily created and
      // so shouldn't affect any properties of the class.
    } else {
      if (!Constructor->isImplicit()) {
        // Note that we have a user-declared constructor.
        data().UserDeclaredConstructor = true;

        const TargetInfo &TI = getASTContext().getTargetInfo();
        if ((!Constructor->isDeleted() && !Constructor->isDefaulted()) ||
            !TI.areDefaultedSMFStillPOD(getLangOpts())) {
          // C++ [class]p4:
          //   A POD-struct is an aggregate class [...]
          // Since the POD bit is meant to be C++03 POD-ness, clear it even if
          // the type is technically an aggregate in C++0x since it wouldn't be
          // in 03.
          data().PlainOldData = false;
        }
      }

      if (Constructor->isDefaultConstructor()) {
        SMKind |= SMF_DefaultConstructor;

        if (Constructor->isUserProvided())
          data().UserProvidedDefaultConstructor = true;
        if (Constructor->isConstexpr())
          data().HasConstexprDefaultConstructor = true;
        if (Constructor->isDefaulted())
          data().HasDefaultedDefaultConstructor = true;
      }

      if (!FunTmpl) {
        unsigned Quals;
        if (Constructor->isCopyConstructor(Quals)) {
          SMKind |= SMF_CopyConstructor;

          if (Quals & Qualifiers::Const)
            data().HasDeclaredCopyConstructorWithConstParam = true;
        } else if (Constructor->isMoveConstructor())
          SMKind |= SMF_MoveConstructor;
      }

      // C++11 [dcl.init.aggr]p1: DR1518
      //   An aggregate is an array or a class with no user-provided [or]
      //   explicit [...] constructors
      // C++20 [dcl.init.aggr]p1:
      //   An aggregate is an array or a class with no user-declared [...]
      //   constructors
      if (getASTContext().getLangOpts().CPlusPlus20
              ? !Constructor->isImplicit()
              : (Constructor->isUserProvided() || Constructor->isExplicit()))
        data().Aggregate = false;
    }
  }

  // Handle constructors, including those inherited from base classes.
  if (const auto *Constructor = dyn_cast<CXXConstructorDecl>(DUnderlying)) {
    // Record if we see any constexpr constructors which are neither copy
    // nor move constructors.
    // C++1z [basic.types]p10:
    //   [...] has at least one constexpr constructor or constructor template
    //   (possibly inherited from a base class) that is not a copy or move
    //   constructor [...]
    if (Constructor->isConstexpr() && !Constructor->isCopyOrMoveConstructor())
      data().HasConstexprNonCopyMoveConstructor = true;
    if (!isa<CXXConstructorDecl>(D) && Constructor->isDefaultConstructor())
      data().HasInheritedDefaultConstructor = true;
  }

  // Handle member functions.
  if (const auto *Method = dyn_cast<CXXMethodDecl>(D)) {
    if (isa<CXXDestructorDecl>(D))
      SMKind |= SMF_Destructor;

    if (Method->isCopyAssignmentOperator()) {
      SMKind |= SMF_CopyAssignment;

      const auto *ParamTy =
          Method->getNonObjectParameter(0)->getType()->getAs<ReferenceType>();
      if (!ParamTy || ParamTy->getPointeeType().isConstQualified())
        data().HasDeclaredCopyAssignmentWithConstParam = true;
    }

    if (Method->isMoveAssignmentOperator())
      SMKind |= SMF_MoveAssignment;

    // Keep the list of conversion functions up-to-date.
    if (auto *Conversion = dyn_cast<CXXConversionDecl>(D)) {
      // FIXME: We use the 'unsafe' accessor for the access specifier here,
      // because Sema may not have set it yet. That's really just a misdesign
      // in Sema. However, LLDB *will* have set the access specifier correctly,
      // and adds declarations after the class is technically completed,
      // so completeDefinition()'s overriding of the access specifiers doesn't
      // work.
      AccessSpecifier AS = Conversion->getAccessUnsafe();

      if (Conversion->getPrimaryTemplate()) {
        // We don't record specializations.
      } else {
        ASTContext &Ctx = getASTContext();
        ASTUnresolvedSet &Conversions = data().Conversions.get(Ctx);
        NamedDecl *Primary =
            FunTmpl ? cast<NamedDecl>(FunTmpl) : cast<NamedDecl>(Conversion);
        if (Primary->getPreviousDecl())
          Conversions.replace(cast<NamedDecl>(Primary->getPreviousDecl()),
                              Primary, AS);
        else
          Conversions.addDecl(Ctx, Primary, AS);
      }
    }

    if (SMKind) {
      // If this is the first declaration of a special member, we no longer have
      // an implicit trivial special member.
      data().HasTrivialSpecialMembers &=
          data().DeclaredSpecialMembers | ~SMKind;
      data().HasTrivialSpecialMembersForCall &=
          data().DeclaredSpecialMembers | ~SMKind;

      // Note when we have declared a declared special member, and suppress the
      // implicit declaration of this special member.
      data().DeclaredSpecialMembers |= SMKind;
      if (!Method->isImplicit()) {
        data().UserDeclaredSpecialMembers |= SMKind;

        const TargetInfo &TI = getASTContext().getTargetInfo();
        if ((!Method->isDeleted() && !Method->isDefaulted() &&
             SMKind != SMF_MoveAssignment) ||
            !TI.areDefaultedSMFStillPOD(getLangOpts())) {
          // C++03 [class]p4:
          //   A POD-struct is an aggregate class that has [...] no user-defined
          //   copy assignment operator and no user-defined destructor.
          //
          // Since the POD bit is meant to be C++03 POD-ness, and in C++03,
          // aggregates could not have any constructors, clear it even for an
          // explicitly defaulted or deleted constructor.
          // type is technically an aggregate in C++0x since it wouldn't be in
          // 03.
          //
          // Also, a user-declared move assignment operator makes a class
          // non-POD. This is an extension in C++03.
          data().PlainOldData = false;
        }
      }
      // When instantiating a class, we delay updating the destructor and
      // triviality properties of the class until selecting a destructor and
      // computing the eligibility of its special member functions. This is
      // because there might be function constraints that we need to evaluate
      // and compare later in the instantiation.
      if (!Method->isIneligibleOrNotSelected()) {
        addedEligibleSpecialMemberFunction(Method, SMKind);
      }
    }

    return;
  }

  // Handle non-static data members.
  if (const auto *Field = dyn_cast<FieldDecl>(D)) {
    ASTContext &Context = getASTContext();

    // C++2a [class]p7:
    //   A standard-layout class is a class that:
    //    [...]
    //    -- has all non-static data members and bit-fields in the class and
    //       its base classes first declared in the same class
    if (data().HasBasesWithFields)
      data().IsStandardLayout = false;

    // C++ [class.bit]p2:
    //   A declaration for a bit-field that omits the identifier declares an
    //   unnamed bit-field. Unnamed bit-fields are not members and cannot be
    //   initialized.
    if (Field->isUnnamedBitField()) {
      // C++ [meta.unary.prop]p4: [LWG2358]
      //   T is a class type [...] with [...] no unnamed bit-fields of non-zero
      //   length
      if (data().Empty && !Field->isZeroLengthBitField(Context) &&
          Context.getLangOpts().getClangABICompat() >
              LangOptions::ClangABI::Ver6)
        data().Empty = false;
      return;
    }

    // C++11 [class]p7:
    //   A standard-layout class is a class that:
    //    -- either has no non-static data members in the most derived class
    //       [...] or has no base classes with non-static data members
    if (data().HasBasesWithNonStaticDataMembers)
      data().IsCXX11StandardLayout = false;

    // C++ [dcl.init.aggr]p1:
    //   An aggregate is an array or a class (clause 9) with [...] no
    //   private or protected non-static data members (clause 11).
    //
    // A POD must be an aggregate.
    if (D->getAccess() == AS_private || D->getAccess() == AS_protected) {
      data().Aggregate = false;
      data().PlainOldData = false;

      // C++20 [temp.param]p7:
      //   A structural type is [...] a literal class type [for which] all
      //   non-static data members are public
      data().StructuralIfLiteral = false;
    }

    // Track whether this is the first field. We use this when checking
    // whether the class is standard-layout below.
    bool IsFirstField = !data().HasPrivateFields &&
                        !data().HasProtectedFields && !data().HasPublicFields;

    // C++0x [class]p7:
    //   A standard-layout class is a class that:
    //    [...]
    //    -- has the same access control for all non-static data members,
    switch (D->getAccess()) {
    case AS_private:    data().HasPrivateFields = true;   break;
    case AS_protected:  data().HasProtectedFields = true; break;
    case AS_public:     data().HasPublicFields = true;    break;
    case AS_none:       llvm_unreachable("Invalid access specifier");
    };
    if ((data().HasPrivateFields + data().HasProtectedFields +
         data().HasPublicFields) > 1) {
      data().IsStandardLayout = false;
      data().IsCXX11StandardLayout = false;
    }

    // Keep track of the presence of mutable fields.
    if (Field->isMutable()) {
      data().HasMutableFields = true;

      // C++20 [temp.param]p7:
      //   A structural type is [...] a literal class type [for which] all
      //   non-static data members are public
      data().StructuralIfLiteral = false;
    }

    // C++11 [class.union]p8, DR1460:
    //   If X is a union, a non-static data member of X that is not an anonymous
    //   union is a variant member of X.
    if (isUnion() && !Field->isAnonymousStructOrUnion())
      data().HasVariantMembers = true;

    // C++0x [class]p9:
    //   A POD struct is a class that is both a trivial class and a
    //   standard-layout class, and has no non-static data members of type
    //   non-POD struct, non-POD union (or array of such types).
    //
    // Automatic Reference Counting: the presence of a member of Objective-C pointer type
    // that does not explicitly have no lifetime makes the class a non-POD.
    QualType T = Context.getBaseElementType(Field->getType());
    if (T->isObjCRetainableType() || T.isObjCGCStrong()) {
      if (T.hasNonTrivialObjCLifetime()) {
        // Objective-C Automatic Reference Counting:
        //   If a class has a non-static data member of Objective-C pointer
        //   type (or array thereof), it is a non-POD type and its
        //   default constructor (if any), copy constructor, move constructor,
        //   copy assignment operator, move assignment operator, and destructor are
        //   non-trivial.
        setHasObjectMember(true);
        struct DefinitionData &Data = data();
        Data.PlainOldData = false;
        Data.HasTrivialSpecialMembers = 0;

        // __strong or __weak fields do not make special functions non-trivial
        // for the purpose of calls.
        Qualifiers::ObjCLifetime LT = T.getQualifiers().getObjCLifetime();
        if (LT != Qualifiers::OCL_Strong && LT != Qualifiers::OCL_Weak)
          data().HasTrivialSpecialMembersForCall = 0;

        // Structs with __weak fields should never be passed directly.
        if (LT == Qualifiers::OCL_Weak)
          setArgPassingRestrictions(RecordArgPassingKind::CanNeverPassInRegs);

        Data.HasIrrelevantDestructor = false;

        if (isUnion()) {
          data().DefaultedCopyConstructorIsDeleted = true;
          data().DefaultedMoveConstructorIsDeleted = true;
          data().DefaultedCopyAssignmentIsDeleted = true;
          data().DefaultedMoveAssignmentIsDeleted = true;
          data().DefaultedDestructorIsDeleted = true;
          data().NeedOverloadResolutionForCopyConstructor = true;
          data().NeedOverloadResolutionForMoveConstructor = true;
          data().NeedOverloadResolutionForCopyAssignment = true;
          data().NeedOverloadResolutionForMoveAssignment = true;
          data().NeedOverloadResolutionForDestructor = true;
        }
      } else if (!Context.getLangOpts().ObjCAutoRefCount) {
        setHasObjectMember(true);
      }
    } else if (!T.isCXX98PODType(Context))
      data().PlainOldData = false;

    if (T->isReferenceType()) {
      if (!Field->hasInClassInitializer())
        data().HasUninitializedReferenceMember = true;

      // C++0x [class]p7:
      //   A standard-layout class is a class that:
      //    -- has no non-static data members of type [...] reference,
      data().IsStandardLayout = false;
      data().IsCXX11StandardLayout = false;

      // C++1z [class.copy.ctor]p10:
      //   A defaulted copy constructor for a class X is defined as deleted if X has:
      //    -- a non-static data member of rvalue reference type
      if (T->isRValueReferenceType())
        data().DefaultedCopyConstructorIsDeleted = true;
    }

    if (!Field->hasInClassInitializer() && !Field->isMutable()) {
      if (CXXRecordDecl *FieldType = T->getAsCXXRecordDecl()) {
        if (FieldType->hasDefinition() && !FieldType->allowConstDefaultInit())
          data().HasUninitializedFields = true;
      } else {
        data().HasUninitializedFields = true;
      }
    }

    // Record if this field is the first non-literal or volatile field or base.
    if (!T->isLiteralType(Context) || T.isVolatileQualified())
      data().HasNonLiteralTypeFieldsOrBases = true;

    if (Field->hasInClassInitializer() ||
        (Field->isAnonymousStructOrUnion() &&
         Field->getType()->getAsCXXRecordDecl()->hasInClassInitializer())) {
      data().HasInClassInitializer = true;

      // C++11 [class]p5:
      //   A default constructor is trivial if [...] no non-static data member
      //   of its class has a brace-or-equal-initializer.
      data().HasTrivialSpecialMembers &= ~SMF_DefaultConstructor;

      // C++11 [dcl.init.aggr]p1:
      //   An aggregate is a [...] class with [...] no
      //   brace-or-equal-initializers for non-static data members.
      //
      // This rule was removed in C++14.
      if (!getASTContext().getLangOpts().CPlusPlus14)
        data().Aggregate = false;

      // C++11 [class]p10:
      //   A POD struct is [...] a trivial class.
      data().PlainOldData = false;
    }

    // C++11 [class.copy]p23:
    //   A defaulted copy/move assignment operator for a class X is defined
    //   as deleted if X has:
    //    -- a non-static data member of reference type
    if (T->isReferenceType()) {
      data().DefaultedCopyAssignmentIsDeleted = true;
      data().DefaultedMoveAssignmentIsDeleted = true;
    }

    // Bitfields of length 0 are also zero-sized, but we already bailed out for
    // those because they are always unnamed.
    bool IsZeroSize = Field->isZeroSize(Context);

    if (const auto *RecordTy = T->getAs<RecordType>()) {
      auto *FieldRec = cast<CXXRecordDecl>(RecordTy->getDecl());
      if (FieldRec->getDefinition()) {
        addedClassSubobject(FieldRec);

        // We may need to perform overload resolution to determine whether a
        // field can be moved if it's const or volatile qualified.
        if (T.getCVRQualifiers() & (Qualifiers::Const | Qualifiers::Volatile)) {
          // We need to care about 'const' for the copy constructor because an
          // implicit copy constructor might be declared with a non-const
          // parameter.
          data().NeedOverloadResolutionForCopyConstructor = true;
          data().NeedOverloadResolutionForMoveConstructor = true;
          data().NeedOverloadResolutionForCopyAssignment = true;
          data().NeedOverloadResolutionForMoveAssignment = true;
        }

        // C++11 [class.ctor]p5, C++11 [class.copy]p11:
        //   A defaulted [special member] for a class X is defined as
        //   deleted if:
        //    -- X is a union-like class that has a variant member with a
        //       non-trivial [corresponding special member]
        if (isUnion()) {
          if (FieldRec->hasNonTrivialCopyConstructor())
            data().DefaultedCopyConstructorIsDeleted = true;
          if (FieldRec->hasNonTrivialMoveConstructor())
            data().DefaultedMoveConstructorIsDeleted = true;
          if (FieldRec->hasNonTrivialCopyAssignment())
            data().DefaultedCopyAssignmentIsDeleted = true;
          if (FieldRec->hasNonTrivialMoveAssignment())
            data().DefaultedMoveAssignmentIsDeleted = true;
          if (FieldRec->hasNonTrivialDestructor())
            data().DefaultedDestructorIsDeleted = true;
        }

        // For an anonymous union member, our overload resolution will perform
        // overload resolution for its members.
        if (Field->isAnonymousStructOrUnion()) {
          data().NeedOverloadResolutionForCopyConstructor |=
              FieldRec->data().NeedOverloadResolutionForCopyConstructor;
          data().NeedOverloadResolutionForMoveConstructor |=
              FieldRec->data().NeedOverloadResolutionForMoveConstructor;
          data().NeedOverloadResolutionForCopyAssignment |=
              FieldRec->data().NeedOverloadResolutionForCopyAssignment;
          data().NeedOverloadResolutionForMoveAssignment |=
              FieldRec->data().NeedOverloadResolutionForMoveAssignment;
          data().NeedOverloadResolutionForDestructor |=
              FieldRec->data().NeedOverloadResolutionForDestructor;
        }

        // C++0x [class.ctor]p5:
        //   A default constructor is trivial [...] if:
        //    -- for all the non-static data members of its class that are of
        //       class type (or array thereof), each such class has a trivial
        //       default constructor.
        if (!FieldRec->hasTrivialDefaultConstructor())
          data().HasTrivialSpecialMembers &= ~SMF_DefaultConstructor;

        // C++0x [class.copy]p13:
        //   A copy/move constructor for class X is trivial if [...]
        //    [...]
        //    -- for each non-static data member of X that is of class type (or
        //       an array thereof), the constructor selected to copy/move that
        //       member is trivial;
        if (!FieldRec->hasTrivialCopyConstructor())
          data().HasTrivialSpecialMembers &= ~SMF_CopyConstructor;

        if (!FieldRec->hasTrivialCopyConstructorForCall())
          data().HasTrivialSpecialMembersForCall &= ~SMF_CopyConstructor;

        // If the field doesn't have a simple move constructor, we'll eagerly
        // declare the move constructor for this class and we'll decide whether
        // it's trivial then.
        if (!FieldRec->hasTrivialMoveConstructor())
          data().HasTrivialSpecialMembers &= ~SMF_MoveConstructor;

        if (!FieldRec->hasTrivialMoveConstructorForCall())
          data().HasTrivialSpecialMembersForCall &= ~SMF_MoveConstructor;

        // C++0x [class.copy]p27:
        //   A copy/move assignment operator for class X is trivial if [...]
        //    [...]
        //    -- for each non-static data member of X that is of class type (or
        //       an array thereof), the assignment operator selected to
        //       copy/move that member is trivial;
        if (!FieldRec->hasTrivialCopyAssignment())
          data().HasTrivialSpecialMembers &= ~SMF_CopyAssignment;
        // If the field doesn't have a simple move assignment, we'll eagerly
        // declare the move assignment for this class and we'll decide whether
        // it's trivial then.
        if (!FieldRec->hasTrivialMoveAssignment())
          data().HasTrivialSpecialMembers &= ~SMF_MoveAssignment;

        if (!FieldRec->hasTrivialDestructor())
          data().HasTrivialSpecialMembers &= ~SMF_Destructor;
        if (!FieldRec->hasTrivialDestructorForCall())
          data().HasTrivialSpecialMembersForCall &= ~SMF_Destructor;
        if (!FieldRec->hasIrrelevantDestructor())
          data().HasIrrelevantDestructor = false;
        if (FieldRec->isAnyDestructorNoReturn())
          data().IsAnyDestructorNoReturn = true;
        if (FieldRec->hasObjectMember())
          setHasObjectMember(true);
        if (FieldRec->hasVolatileMember())
          setHasVolatileMember(true);
        if (FieldRec->getArgPassingRestrictions() ==
            RecordArgPassingKind::CanNeverPassInRegs)
          setArgPassingRestrictions(RecordArgPassingKind::CanNeverPassInRegs);

        // C++0x [class]p7:
        //   A standard-layout class is a class that:
        //    -- has no non-static data members of type non-standard-layout
        //       class (or array of such types) [...]
        if (!FieldRec->isStandardLayout())
          data().IsStandardLayout = false;
        if (!FieldRec->isCXX11StandardLayout())
          data().IsCXX11StandardLayout = false;

        // C++2a [class]p7:
        //   A standard-layout class is a class that:
        //    [...]
        //    -- has no element of the set M(S) of types as a base class.
        if (data().IsStandardLayout &&
            (isUnion() || IsFirstField || IsZeroSize) &&
            hasSubobjectAtOffsetZeroOfEmptyBaseType(Context, FieldRec))
          data().IsStandardLayout = false;

        // C++11 [class]p7:
        //   A standard-layout class is a class that:
        //    -- has no base classes of the same type as the first non-static
        //       data member
        if (data().IsCXX11StandardLayout && IsFirstField) {
          // FIXME: We should check all base classes here, not just direct
          // base classes.
          for (const auto &BI : bases()) {
            if (Context.hasSameUnqualifiedType(BI.getType(), T)) {
              data().IsCXX11StandardLayout = false;
              break;
            }
          }
        }

        // Keep track of the presence of mutable fields.
        if (FieldRec->hasMutableFields())
          data().HasMutableFields = true;

        if (Field->isMutable()) {
          // Our copy constructor/assignment might call something other than
          // the subobject's copy constructor/assignment if it's mutable and of
          // class type.
          data().NeedOverloadResolutionForCopyConstructor = true;
          data().NeedOverloadResolutionForCopyAssignment = true;
        }

        // C++11 [class.copy]p13:
        //   If the implicitly-defined constructor would satisfy the
        //   requirements of a constexpr constructor, the implicitly-defined
        //   constructor is constexpr.
        // C++11 [dcl.constexpr]p4:
        //    -- every constructor involved in initializing non-static data
        //       members [...] shall be a constexpr constructor
        if (!Field->hasInClassInitializer() &&
            !FieldRec->hasConstexprDefaultConstructor() && !isUnion())
          // The standard requires any in-class initializer to be a constant
          // expression. We consider this to be a defect.
          data().DefaultedDefaultConstructorIsConstexpr =
              Context.getLangOpts().CPlusPlus23;

        // C++11 [class.copy]p8:
        //   The implicitly-declared copy constructor for a class X will have
        //   the form 'X::X(const X&)' if each potentially constructed subobject
        //   of a class type M (or array thereof) has a copy constructor whose
        //   first parameter is of type 'const M&' or 'const volatile M&'.
        if (!FieldRec->hasCopyConstructorWithConstParam())
          data().ImplicitCopyConstructorCanHaveConstParamForNonVBase = false;

        // C++11 [class.copy]p18:
        //   The implicitly-declared copy assignment oeprator for a class X will
        //   have the form 'X& X::operator=(const X&)' if [...] for all the
        //   non-static data members of X that are of a class type M (or array
        //   thereof), each such class type has a copy assignment operator whose
        //   parameter is of type 'const M&', 'const volatile M&' or 'M'.
        if (!FieldRec->hasCopyAssignmentWithConstParam())
          data().ImplicitCopyAssignmentHasConstParam = false;

        if (FieldRec->hasUninitializedReferenceMember() &&
            !Field->hasInClassInitializer())
          data().HasUninitializedReferenceMember = true;

        // C++11 [class.union]p8, DR1460:
        //   a non-static data member of an anonymous union that is a member of
        //   X is also a variant member of X.
        if (FieldRec->hasVariantMembers() &&
            Field->isAnonymousStructOrUnion())
          data().HasVariantMembers = true;
      }
    } else {
      // Base element type of field is a non-class type.
      if (!T->isLiteralType(Context) ||
          (!Field->hasInClassInitializer() && !isUnion() &&
           !Context.getLangOpts().CPlusPlus20))
        data().DefaultedDefaultConstructorIsConstexpr = false;

      // C++11 [class.copy]p23:
      //   A defaulted copy/move assignment operator for a class X is defined
      //   as deleted if X has:
      //    -- a non-static data member of const non-class type (or array
      //       thereof)
      if (T.isConstQualified()) {
        data().DefaultedCopyAssignmentIsDeleted = true;
        data().DefaultedMoveAssignmentIsDeleted = true;
      }

      // C++20 [temp.param]p7:
      //   A structural type is [...] a literal class type [for which] the
      //   types of all non-static data members are structural types or
      //   (possibly multidimensional) array thereof
      // We deal with class types elsewhere.
      if (!T->isStructuralType())
        data().StructuralIfLiteral = false;
    }

    // C++14 [meta.unary.prop]p4:
    //   T is a class type [...] with [...] no non-static data members other
    //   than subobjects of zero size
    if (data().Empty && !IsZeroSize)
      data().Empty = false;
  }

  // Handle using declarations of conversion functions.
  if (auto *Shadow = dyn_cast<UsingShadowDecl>(D)) {
    if (Shadow->getDeclName().getNameKind()
          == DeclarationName::CXXConversionFunctionName) {
      ASTContext &Ctx = getASTContext();
      data().Conversions.get(Ctx).addDecl(Ctx, Shadow, Shadow->getAccess());
    }
  }

  if (const auto *Using = dyn_cast<UsingDecl>(D)) {
    if (Using->getDeclName().getNameKind() ==
        DeclarationName::CXXConstructorName) {
      data().HasInheritedConstructor = true;
      // C++1z [dcl.init.aggr]p1:
      //  An aggregate is [...] a class [...] with no inherited constructors
      data().Aggregate = false;
    }

    if (Using->getDeclName().getCXXOverloadedOperator() == OO_Equal)
      data().HasInheritedAssignment = true;
  }
}

bool CXXRecordDecl::isLiteral() const {
  const LangOptions &LangOpts = getLangOpts();
  if (!(LangOpts.CPlusPlus20 ? hasConstexprDestructor()
                             : hasTrivialDestructor()))
    return false;

  if (hasNonLiteralTypeFieldsOrBases()) {
    // CWG2598
    // is an aggregate union type that has either no variant
    // members or at least one variant member of non-volatile literal type,
    if (!isUnion())
      return false;
    bool HasAtLeastOneLiteralMember =
        fields().empty() || any_of(fields(), [this](const FieldDecl *D) {
          return !D->getType().isVolatileQualified() &&
                 D->getType()->isLiteralType(getASTContext());
        });
    if (!HasAtLeastOneLiteralMember)
      return false;
  }

  return isAggregate() || (isLambda() && LangOpts.CPlusPlus17) ||
         hasConstexprNonCopyMoveConstructor() || hasTrivialDefaultConstructor();
}

void CXXRecordDecl::addedSelectedDestructor(CXXDestructorDecl *DD) {
  DD->setIneligibleOrNotSelected(false);
  addedEligibleSpecialMemberFunction(DD, SMF_Destructor);
}

void CXXRecordDecl::addedEligibleSpecialMemberFunction(const CXXMethodDecl *MD,
                                                       unsigned SMKind) {
  // FIXME: We shouldn't change DeclaredNonTrivialSpecialMembers if `MD` is
  // a function template, but this needs CWG attention before we break ABI.
  // See https://github.com/llvm/llvm-project/issues/59206

  if (const auto *DD = dyn_cast<CXXDestructorDecl>(MD)) {
    if (DD->isUserProvided())
      data().HasIrrelevantDestructor = false;
    // If the destructor is explicitly defaulted and not trivial or not public
    // or if the destructor is deleted, we clear HasIrrelevantDestructor in
    // finishedDefaultedOrDeletedMember.

    // C++11 [class.dtor]p5:
    //   A destructor is trivial if [...] the destructor is not virtual.
    if (DD->isVirtual()) {
      data().HasTrivialSpecialMembers &= ~SMF_Destructor;
      data().HasTrivialSpecialMembersForCall &= ~SMF_Destructor;
    }

    if (DD->isNoReturn())
      data().IsAnyDestructorNoReturn = true;
  }

  if (!MD->isImplicit() && !MD->isUserProvided()) {
    // This method is user-declared but not user-provided. We can't work
    // out whether it's trivial yet (not until we get to the end of the
    // class). We'll handle this method in
    // finishedDefaultedOrDeletedMember.
  } else if (MD->isTrivial()) {
    data().HasTrivialSpecialMembers |= SMKind;
    data().HasTrivialSpecialMembersForCall |= SMKind;
  } else if (MD->isTrivialForCall()) {
    data().HasTrivialSpecialMembersForCall |= SMKind;
    data().DeclaredNonTrivialSpecialMembers |= SMKind;
  } else {
    data().DeclaredNonTrivialSpecialMembers |= SMKind;
    // If this is a user-provided function, do not set
    // DeclaredNonTrivialSpecialMembersForCall here since we don't know
    // yet whether the method would be considered non-trivial for the
    // purpose of calls (attribute "trivial_abi" can be dropped from the
    // class later, which can change the special method's triviality).
    if (!MD->isUserProvided())
      data().DeclaredNonTrivialSpecialMembersForCall |= SMKind;
  }
}

void CXXRecordDecl::finishedDefaultedOrDeletedMember(CXXMethodDecl *D) {
  assert(!D->isImplicit() && !D->isUserProvided());

  // The kind of special member this declaration is, if any.
  unsigned SMKind = 0;

  if (const auto *Constructor = dyn_cast<CXXConstructorDecl>(D)) {
    if (Constructor->isDefaultConstructor()) {
      SMKind |= SMF_DefaultConstructor;
      if (Constructor->isConstexpr())
        data().HasConstexprDefaultConstructor = true;
    }
    if (Constructor->isCopyConstructor())
      SMKind |= SMF_CopyConstructor;
    else if (Constructor->isMoveConstructor())
      SMKind |= SMF_MoveConstructor;
    else if (Constructor->isConstexpr())
      // We may now know that the constructor is constexpr.
      data().HasConstexprNonCopyMoveConstructor = true;
  } else if (isa<CXXDestructorDecl>(D)) {
    SMKind |= SMF_Destructor;
    if (!D->isTrivial() || D->getAccess() != AS_public || D->isDeleted())
      data().HasIrrelevantDestructor = false;
  } else if (D->isCopyAssignmentOperator())
    SMKind |= SMF_CopyAssignment;
  else if (D->isMoveAssignmentOperator())
    SMKind |= SMF_MoveAssignment;

  // Update which trivial / non-trivial special members we have.
  // addedMember will have skipped this step for this member.
  if (!D->isIneligibleOrNotSelected()) {
    if (D->isTrivial())
      data().HasTrivialSpecialMembers |= SMKind;
    else
      data().DeclaredNonTrivialSpecialMembers |= SMKind;
  }
}

void CXXRecordDecl::LambdaDefinitionData::AddCaptureList(ASTContext &Ctx,
                                                         Capture *CaptureList) {
  Captures.push_back(CaptureList);
  if (Captures.size() == 2) {
    // The TinyPtrVector member now needs destruction.
    Ctx.addDestruction(&Captures);
  }
}

void CXXRecordDecl::setCaptures(ASTContext &Context,
                                ArrayRef<LambdaCapture> Captures) {
  CXXRecordDecl::LambdaDefinitionData &Data = getLambdaData();

  // Copy captures.
  Data.NumCaptures = Captures.size();
  Data.NumExplicitCaptures = 0;
  auto *ToCapture = (LambdaCapture *)Context.Allocate(sizeof(LambdaCapture) *
                                                      Captures.size());
  Data.AddCaptureList(Context, ToCapture);
  for (unsigned I = 0, N = Captures.size(); I != N; ++I) {
    if (Captures[I].isExplicit())
      ++Data.NumExplicitCaptures;

    new (ToCapture) LambdaCapture(Captures[I]);
    ToCapture++;
  }

  if (!lambdaIsDefaultConstructibleAndAssignable())
    Data.DefaultedCopyAssignmentIsDeleted = true;
}

void CXXRecordDecl::setTrivialForCallFlags(CXXMethodDecl *D) {
  unsigned SMKind = 0;

  if (const auto *Constructor = dyn_cast<CXXConstructorDecl>(D)) {
    if (Constructor->isCopyConstructor())
      SMKind = SMF_CopyConstructor;
    else if (Constructor->isMoveConstructor())
      SMKind = SMF_MoveConstructor;
  } else if (isa<CXXDestructorDecl>(D))
    SMKind = SMF_Destructor;

  if (D->isTrivialForCall())
    data().HasTrivialSpecialMembersForCall |= SMKind;
  else
    data().DeclaredNonTrivialSpecialMembersForCall |= SMKind;
}

bool CXXRecordDecl::isCLike() const {
  if (getTagKind() == TagTypeKind::Class ||
      getTagKind() == TagTypeKind::Interface ||
      !TemplateOrInstantiation.isNull())
    return false;
  if (!hasDefinition())
    return true;

  return isPOD() && data().HasOnlyCMembers;
}

bool CXXRecordDecl::isGenericLambda() const {
  if (!isLambda()) return false;
  return getLambdaData().IsGenericLambda;
}

#ifndef NDEBUG
static bool allLookupResultsAreTheSame(const DeclContext::lookup_result &R) {
  return llvm::all_of(R, [&](NamedDecl *D) {
    return D->isInvalidDecl() || declaresSameEntity(D, R.front());
  });
}
#endif

static NamedDecl* getLambdaCallOperatorHelper(const CXXRecordDecl &RD) {
  if (!RD.isLambda()) return nullptr;
  DeclarationName Name =
    RD.getASTContext().DeclarationNames.getCXXOperatorName(OO_Call);
  DeclContext::lookup_result Calls = RD.lookup(Name);

  assert(!Calls.empty() && "Missing lambda call operator!");
  assert(allLookupResultsAreTheSame(Calls) &&
         "More than one lambda call operator!");
  return Calls.front();
}

FunctionTemplateDecl* CXXRecordDecl::getDependentLambdaCallOperator() const {
  NamedDecl *CallOp = getLambdaCallOperatorHelper(*this);
  return  dyn_cast_or_null<FunctionTemplateDecl>(CallOp);
}

CXXMethodDecl *CXXRecordDecl::getLambdaCallOperator() const {
  NamedDecl *CallOp = getLambdaCallOperatorHelper(*this);

  if (CallOp == nullptr)
    return nullptr;

  if (const auto *CallOpTmpl = dyn_cast<FunctionTemplateDecl>(CallOp))
    return cast<CXXMethodDecl>(CallOpTmpl->getTemplatedDecl());

  return cast<CXXMethodDecl>(CallOp);
}

CXXMethodDecl* CXXRecordDecl::getLambdaStaticInvoker() const {
  CXXMethodDecl *CallOp = getLambdaCallOperator();
  CallingConv CC = CallOp->getType()->castAs<FunctionType>()->getCallConv();
  return getLambdaStaticInvoker(CC);
}

static DeclContext::lookup_result
getLambdaStaticInvokers(const CXXRecordDecl &RD) {
  assert(RD.isLambda() && "Must be a lambda");
  DeclarationName Name =
      &RD.getASTContext().Idents.get(getLambdaStaticInvokerName());
  return RD.lookup(Name);
}

static CXXMethodDecl *getInvokerAsMethod(NamedDecl *ND) {
  if (const auto *InvokerTemplate = dyn_cast<FunctionTemplateDecl>(ND))
    return cast<CXXMethodDecl>(InvokerTemplate->getTemplatedDecl());
  return cast<CXXMethodDecl>(ND);
}

CXXMethodDecl *CXXRecordDecl::getLambdaStaticInvoker(CallingConv CC) const {
  if (!isLambda())
    return nullptr;
  DeclContext::lookup_result Invoker = getLambdaStaticInvokers(*this);

  for (NamedDecl *ND : Invoker) {
    const auto *FTy =
        cast<ValueDecl>(ND->getAsFunction())->getType()->castAs<FunctionType>();
    if (FTy->getCallConv() == CC)
      return getInvokerAsMethod(ND);
  }

  return nullptr;
}

void CXXRecordDecl::getCaptureFields(
    llvm::DenseMap<const ValueDecl *, FieldDecl *> &Captures,
    FieldDecl *&ThisCapture) const {
  Captures.clear();
  ThisCapture = nullptr;

  LambdaDefinitionData &Lambda = getLambdaData();
  for (const LambdaCapture *List : Lambda.Captures) {
    RecordDecl::field_iterator Field = field_begin();
    for (const LambdaCapture *C = List, *CEnd = C + Lambda.NumCaptures;
         C != CEnd; ++C, ++Field) {
      if (C->capturesThis())
        ThisCapture = *Field;
      else if (C->capturesVariable())
        Captures[C->getCapturedVar()] = *Field;
    }
    assert(Field == field_end());
  }
}

TemplateParameterList *
CXXRecordDecl::getGenericLambdaTemplateParameterList() const {
  if (!isGenericLambda()) return nullptr;
  CXXMethodDecl *CallOp = getLambdaCallOperator();
  if (FunctionTemplateDecl *Tmpl = CallOp->getDescribedFunctionTemplate())
    return Tmpl->getTemplateParameters();
  return nullptr;
}

ArrayRef<NamedDecl *>
CXXRecordDecl::getLambdaExplicitTemplateParameters() const {
  TemplateParameterList *List = getGenericLambdaTemplateParameterList();
  if (!List)
    return {};

  assert(std::is_partitioned(List->begin(), List->end(),
                             [](const NamedDecl *D) { return !D->isImplicit(); })
         && "Explicit template params should be ordered before implicit ones");

  const auto ExplicitEnd = llvm::partition_point(
      *List, [](const NamedDecl *D) { return !D->isImplicit(); });
  return llvm::ArrayRef(List->begin(), ExplicitEnd);
}

Decl *CXXRecordDecl::getLambdaContextDecl() const {
  assert(isLambda() && "Not a lambda closure type!");
  ExternalASTSource *Source = getParentASTContext().getExternalSource();
  return getLambdaData().ContextDecl.get(Source);
}

void CXXRecordDecl::setLambdaNumbering(LambdaNumbering Numbering) {
  assert(isLambda() && "Not a lambda closure type!");
  getLambdaData().ManglingNumber = Numbering.ManglingNumber;
  if (Numbering.DeviceManglingNumber)
    getASTContext().DeviceLambdaManglingNumbers[this] =
        Numbering.DeviceManglingNumber;
  getLambdaData().IndexInContext = Numbering.IndexInContext;
  getLambdaData().ContextDecl = Numbering.ContextDecl;
  getLambdaData().HasKnownInternalLinkage = Numbering.HasKnownInternalLinkage;
}

unsigned CXXRecordDecl::getDeviceLambdaManglingNumber() const {
  assert(isLambda() && "Not a lambda closure type!");
  return getASTContext().DeviceLambdaManglingNumbers.lookup(this);
}

static CanQualType GetConversionType(ASTContext &Context, NamedDecl *Conv) {
  QualType T =
      cast<CXXConversionDecl>(Conv->getUnderlyingDecl()->getAsFunction())
          ->getConversionType();
  return Context.getCanonicalType(T);
}

/// Collect the visible conversions of a base class.
///
/// \param Record a base class of the class we're considering
/// \param InVirtual whether this base class is a virtual base (or a base
///   of a virtual base)
/// \param Access the access along the inheritance path to this base
/// \param ParentHiddenTypes the conversions provided by the inheritors
///   of this base
/// \param Output the set to which to add conversions from non-virtual bases
/// \param VOutput the set to which to add conversions from virtual bases
/// \param HiddenVBaseCs the set of conversions which were hidden in a
///   virtual base along some inheritance path
static void CollectVisibleConversions(
    ASTContext &Context, const CXXRecordDecl *Record, bool InVirtual,
    AccessSpecifier Access,
    const llvm::SmallPtrSet<CanQualType, 8> &ParentHiddenTypes,
    ASTUnresolvedSet &Output, UnresolvedSetImpl &VOutput,
    llvm::SmallPtrSet<NamedDecl *, 8> &HiddenVBaseCs) {
  // The set of types which have conversions in this class or its
  // subclasses.  As an optimization, we don't copy the derived set
  // unless it might change.
  const llvm::SmallPtrSet<CanQualType, 8> *HiddenTypes = &ParentHiddenTypes;
  llvm::SmallPtrSet<CanQualType, 8> HiddenTypesBuffer;

  // Collect the direct conversions and figure out which conversions
  // will be hidden in the subclasses.
  CXXRecordDecl::conversion_iterator ConvI = Record->conversion_begin();
  CXXRecordDecl::conversion_iterator ConvE = Record->conversion_end();
  if (ConvI != ConvE) {
    HiddenTypesBuffer = ParentHiddenTypes;
    HiddenTypes = &HiddenTypesBuffer;

    for (CXXRecordDecl::conversion_iterator I = ConvI; I != ConvE; ++I) {
      CanQualType ConvType(GetConversionType(Context, I.getDecl()));
      bool Hidden = ParentHiddenTypes.count(ConvType);
      if (!Hidden)
        HiddenTypesBuffer.insert(ConvType);

      // If this conversion is hidden and we're in a virtual base,
      // remember that it's hidden along some inheritance path.
      if (Hidden && InVirtual)
        HiddenVBaseCs.insert(cast<NamedDecl>(I.getDecl()->getCanonicalDecl()));

      // If this conversion isn't hidden, add it to the appropriate output.
      else if (!Hidden) {
        AccessSpecifier IAccess
          = CXXRecordDecl::MergeAccess(Access, I.getAccess());

        if (InVirtual)
          VOutput.addDecl(I.getDecl(), IAccess);
        else
          Output.addDecl(Context, I.getDecl(), IAccess);
      }
    }
  }

  // Collect information recursively from any base classes.
  for (const auto &I : Record->bases()) {
    const auto *RT = I.getType()->getAs<RecordType>();
    if (!RT) continue;

    AccessSpecifier BaseAccess
      = CXXRecordDecl::MergeAccess(Access, I.getAccessSpecifier());
    bool BaseInVirtual = InVirtual || I.isVirtual();

    auto *Base = cast<CXXRecordDecl>(RT->getDecl());
    CollectVisibleConversions(Context, Base, BaseInVirtual, BaseAccess,
                              *HiddenTypes, Output, VOutput, HiddenVBaseCs);
  }
}

/// Collect the visible conversions of a class.
///
/// This would be extremely straightforward if it weren't for virtual
/// bases.  It might be worth special-casing that, really.
static void CollectVisibleConversions(ASTContext &Context,
                                      const CXXRecordDecl *Record,
                                      ASTUnresolvedSet &Output) {
  // The collection of all conversions in virtual bases that we've
  // found.  These will be added to the output as long as they don't
  // appear in the hidden-conversions set.
  UnresolvedSet<8> VBaseCs;

  // The set of conversions in virtual bases that we've determined to
  // be hidden.
  llvm::SmallPtrSet<NamedDecl*, 8> HiddenVBaseCs;

  // The set of types hidden by classes derived from this one.
  llvm::SmallPtrSet<CanQualType, 8> HiddenTypes;

  // Go ahead and collect the direct conversions and add them to the
  // hidden-types set.
  CXXRecordDecl::conversion_iterator ConvI = Record->conversion_begin();
  CXXRecordDecl::conversion_iterator ConvE = Record->conversion_end();
  Output.append(Context, ConvI, ConvE);
  for (; ConvI != ConvE; ++ConvI)
    HiddenTypes.insert(GetConversionType(Context, ConvI.getDecl()));

  // Recursively collect conversions from base classes.
  for (const auto &I : Record->bases()) {
    const auto *RT = I.getType()->getAs<RecordType>();
    if (!RT) continue;

    CollectVisibleConversions(Context, cast<CXXRecordDecl>(RT->getDecl()),
                              I.isVirtual(), I.getAccessSpecifier(),
                              HiddenTypes, Output, VBaseCs, HiddenVBaseCs);
  }

  // Add any unhidden conversions provided by virtual bases.
  for (UnresolvedSetIterator I = VBaseCs.begin(), E = VBaseCs.end();
         I != E; ++I) {
    if (!HiddenVBaseCs.count(cast<NamedDecl>(I.getDecl()->getCanonicalDecl())))
      Output.addDecl(Context, I.getDecl(), I.getAccess());
  }
}

/// getVisibleConversionFunctions - get all conversion functions visible
/// in current class; including conversion function templates.
llvm::iterator_range<CXXRecordDecl::conversion_iterator>
CXXRecordDecl::getVisibleConversionFunctions() const {
  ASTContext &Ctx = getASTContext();

  ASTUnresolvedSet *Set;
  if (bases_begin() == bases_end()) {
    // If root class, all conversions are visible.
    Set = &data().Conversions.get(Ctx);
  } else {
    Set = &data().VisibleConversions.get(Ctx);
    // If visible conversion list is not evaluated, evaluate it.
    if (!data().ComputedVisibleConversions) {
      CollectVisibleConversions(Ctx, this, *Set);
      data().ComputedVisibleConversions = true;
    }
  }
  return llvm::make_range(Set->begin(), Set->end());
}

void CXXRecordDecl::removeConversion(const NamedDecl *ConvDecl) {
  // This operation is O(N) but extremely rare.  Sema only uses it to
  // remove UsingShadowDecls in a class that were followed by a direct
  // declaration, e.g.:
  //   class A : B {
  //     using B::operator int;
  //     operator int();
  //   };
  // This is uncommon by itself and even more uncommon in conjunction
  // with sufficiently large numbers of directly-declared conversions
  // that asymptotic behavior matters.

  ASTUnresolvedSet &Convs = data().Conversions.get(getASTContext());
  for (unsigned I = 0, E = Convs.size(); I != E; ++I) {
    if (Convs[I].getDecl() == ConvDecl) {
      Convs.erase(I);
      assert(!llvm::is_contained(Convs, ConvDecl) &&
             "conversion was found multiple times in unresolved set");
      return;
    }
  }

  llvm_unreachable("conversion not found in set!");
}

CXXRecordDecl *CXXRecordDecl::getInstantiatedFromMemberClass() const {
  if (MemberSpecializationInfo *MSInfo = getMemberSpecializationInfo())
    return cast<CXXRecordDecl>(MSInfo->getInstantiatedFrom());

  return nullptr;
}

MemberSpecializationInfo *CXXRecordDecl::getMemberSpecializationInfo() const {
  return TemplateOrInstantiation.dyn_cast<MemberSpecializationInfo *>();
}

void
CXXRecordDecl::setInstantiationOfMemberClass(CXXRecordDecl *RD,
                                             TemplateSpecializationKind TSK) {
  assert(TemplateOrInstantiation.isNull() &&
         "Previous template or instantiation?");
  assert(!isa<ClassTemplatePartialSpecializationDecl>(this));
  TemplateOrInstantiation
    = new (getASTContext()) MemberSpecializationInfo(RD, TSK);
}

ClassTemplateDecl *CXXRecordDecl::getDescribedClassTemplate() const {
  return TemplateOrInstantiation.dyn_cast<ClassTemplateDecl *>();
}

void CXXRecordDecl::setDescribedClassTemplate(ClassTemplateDecl *Template) {
  TemplateOrInstantiation = Template;
}

TemplateSpecializationKind CXXRecordDecl::getTemplateSpecializationKind() const{
  if (const auto *Spec = dyn_cast<ClassTemplateSpecializationDecl>(this))
    return Spec->getSpecializationKind();

  if (MemberSpecializationInfo *MSInfo = getMemberSpecializationInfo())
    return MSInfo->getTemplateSpecializationKind();

  return TSK_Undeclared;
}

void
CXXRecordDecl::setTemplateSpecializationKind(TemplateSpecializationKind TSK) {
  if (auto *Spec = dyn_cast<ClassTemplateSpecializationDecl>(this)) {
    Spec->setSpecializationKind(TSK);
    return;
  }

  if (MemberSpecializationInfo *MSInfo = getMemberSpecializationInfo()) {
    MSInfo->setTemplateSpecializationKind(TSK);
    return;
  }

  llvm_unreachable("Not a class template or member class specialization");
}

const CXXRecordDecl *CXXRecordDecl::getTemplateInstantiationPattern() const {
  auto GetDefinitionOrSelf =
      [](const CXXRecordDecl *D) -> const CXXRecordDecl * {
    if (auto *Def = D->getDefinition())
      return Def;
    return D;
  };

  // If it's a class template specialization, find the template or partial
  // specialization from which it was instantiated.
  if (auto *TD = dyn_cast<ClassTemplateSpecializationDecl>(this)) {
    auto From = TD->getInstantiatedFrom();
    if (auto *CTD = From.dyn_cast<ClassTemplateDecl *>()) {
      while (auto *NewCTD = CTD->getInstantiatedFromMemberTemplate()) {
        if (NewCTD->isMemberSpecialization())
          break;
        CTD = NewCTD;
      }
      return GetDefinitionOrSelf(CTD->getTemplatedDecl());
    }
    if (auto *CTPSD =
            From.dyn_cast<ClassTemplatePartialSpecializationDecl *>()) {
      while (auto *NewCTPSD = CTPSD->getInstantiatedFromMember()) {
        if (NewCTPSD->isMemberSpecialization())
          break;
        CTPSD = NewCTPSD;
      }
      return GetDefinitionOrSelf(CTPSD);
    }
  }

  if (MemberSpecializationInfo *MSInfo = getMemberSpecializationInfo()) {
    if (isTemplateInstantiation(MSInfo->getTemplateSpecializationKind())) {
      const CXXRecordDecl *RD = this;
      while (auto *NewRD = RD->getInstantiatedFromMemberClass())
        RD = NewRD;
      return GetDefinitionOrSelf(RD);
    }
  }

  assert(!isTemplateInstantiation(this->getTemplateSpecializationKind()) &&
         "couldn't find pattern for class template instantiation");
  return nullptr;
}

CXXDestructorDecl *CXXRecordDecl::getDestructor() const {
  ASTContext &Context = getASTContext();
  QualType ClassType = Context.getTypeDeclType(this);

  DeclarationName Name
    = Context.DeclarationNames.getCXXDestructorName(
                                          Context.getCanonicalType(ClassType));

  DeclContext::lookup_result R = lookup(Name);

  // If a destructor was marked as not selected, we skip it. We don't always
  // have a selected destructor: dependent types, unnamed structs.
  for (auto *Decl : R) {
    auto* DD = dyn_cast<CXXDestructorDecl>(Decl);
    if (DD && !DD->isIneligibleOrNotSelected())
      return DD;
  }
  return nullptr;
}

static bool isDeclContextInNamespace(const DeclContext *DC) {
  while (!DC->isTranslationUnit()) {
    if (DC->isNamespace())
      return true;
    DC = DC->getParent();
  }
  return false;
}

bool CXXRecordDecl::isInterfaceLike() const {
  assert(hasDefinition() && "checking for interface-like without a definition");
  // All __interfaces are inheritently interface-like.
  if (isInterface())
    return true;

  // Interface-like types cannot have a user declared constructor, destructor,
  // friends, VBases, conversion functions, or fields.  Additionally, lambdas
  // cannot be interface types.
  if (isLambda() || hasUserDeclaredConstructor() ||
      hasUserDeclaredDestructor() || !field_empty() || hasFriends() ||
      getNumVBases() > 0 || conversion_end() - conversion_begin() > 0)
    return false;

  // No interface-like type can have a method with a definition.
  for (const auto *const Method : methods())
    if (Method->isDefined() && !Method->isImplicit())
      return false;

  // Check "Special" types.
  const auto *Uuid = getAttr<UuidAttr>();
  // MS SDK declares IUnknown/IDispatch both in the root of a TU, or in an
  // extern C++ block directly in the TU.  These are only valid if in one
  // of these two situations.
  if (Uuid && isStruct() && !getDeclContext()->isExternCContext() &&
      !isDeclContextInNamespace(getDeclContext()) &&
      ((getName() == "IUnknown" &&
        Uuid->getGuid() == "00000000-0000-0000-C000-000000000046") ||
       (getName() == "IDispatch" &&
        Uuid->getGuid() == "00020400-0000-0000-C000-000000000046"))) {
    if (getNumBases() > 0)
      return false;
    return true;
  }

  // FIXME: Any access specifiers is supposed to make this no longer interface
  // like.

  // If this isn't a 'special' type, it must have a single interface-like base.
  if (getNumBases() != 1)
    return false;

  const auto BaseSpec = *bases_begin();
  if (BaseSpec.isVirtual() || BaseSpec.getAccessSpecifier() != AS_public)
    return false;
  const auto *Base = BaseSpec.getType()->getAsCXXRecordDecl();
  if (Base->isInterface() || !Base->isInterfaceLike())
    return false;
  return true;
}

void CXXRecordDecl::completeDefinition() {
  completeDefinition(nullptr);
}

void CXXRecordDecl::completeDefinition(CXXFinalOverriderMap *FinalOverriders) {
  RecordDecl::completeDefinition();

  // If the class may be abstract (but hasn't been marked as such), check for
  // any pure final overriders.
  if (mayBeAbstract()) {
    CXXFinalOverriderMap MyFinalOverriders;
    if (!FinalOverriders) {
      getFinalOverriders(MyFinalOverriders);
      FinalOverriders = &MyFinalOverriders;
    }

    bool Done = false;
    for (CXXFinalOverriderMap::iterator M = FinalOverriders->begin(),
                                     MEnd = FinalOverriders->end();
         M != MEnd && !Done; ++M) {
      for (OverridingMethods::iterator SO = M->second.begin(),
                                    SOEnd = M->second.end();
           SO != SOEnd && !Done; ++SO) {
        assert(SO->second.size() > 0 &&
               "All virtual functions have overriding virtual functions");

        // C++ [class.abstract]p4:
        //   A class is abstract if it contains or inherits at least one
        //   pure virtual function for which the final overrider is pure
        //   virtual.
        if (SO->second.front().Method->isPureVirtual()) {
          data().Abstract = true;
          Done = true;
          break;
        }
      }
    }
  }

  // Set access bits correctly on the directly-declared conversions.
  for (conversion_iterator I = conversion_begin(), E = conversion_end();
       I != E; ++I)
    I.setAccess((*I)->getAccess());
}

bool CXXRecordDecl::mayBeAbstract() const {
  if (data().Abstract || isInvalidDecl() || !data().Polymorphic ||
      isDependentContext())
    return false;

  for (const auto &B : bases()) {
    const auto *BaseDecl =
        cast<CXXRecordDecl>(B.getType()->castAs<RecordType>()->getDecl());
    if (BaseDecl->isAbstract())
      return true;
  }

  return false;
}

bool CXXRecordDecl::isEffectivelyFinal() const {
  auto *Def = getDefinition();
  if (!Def)
    return false;
  if (Def->hasAttr<FinalAttr>())
    return true;
  if (const auto *Dtor = Def->getDestructor())
    if (Dtor->hasAttr<FinalAttr>())
      return true;
  return false;
}

void CXXDeductionGuideDecl::anchor() {}

bool ExplicitSpecifier::isEquivalent(const ExplicitSpecifier Other) const {
  if ((getKind() != Other.getKind() ||
       getKind() == ExplicitSpecKind::Unresolved)) {
    if (getKind() == ExplicitSpecKind::Unresolved &&
        Other.getKind() == ExplicitSpecKind::Unresolved) {
      ODRHash SelfHash, OtherHash;
      SelfHash.AddStmt(getExpr());
      OtherHash.AddStmt(Other.getExpr());
      return SelfHash.CalculateHash() == OtherHash.CalculateHash();
    } else
      return false;
  }
  return true;
}

ExplicitSpecifier ExplicitSpecifier::getFromDecl(FunctionDecl *Function) {
  switch (Function->getDeclKind()) {
  case Decl::Kind::CXXConstructor:
    return cast<CXXConstructorDecl>(Function)->getExplicitSpecifier();
  case Decl::Kind::CXXConversion:
    return cast<CXXConversionDecl>(Function)->getExplicitSpecifier();
  case Decl::Kind::CXXDeductionGuide:
    return cast<CXXDeductionGuideDecl>(Function)->getExplicitSpecifier();
  default:
    return {};
  }
}

CXXDeductionGuideDecl *CXXDeductionGuideDecl::Create(
    ASTContext &C, DeclContext *DC, SourceLocation StartLoc,
    ExplicitSpecifier ES, const DeclarationNameInfo &NameInfo, QualType T,
    TypeSourceInfo *TInfo, SourceLocation EndLocation, CXXConstructorDecl *Ctor,
    DeductionCandidate Kind) {
  return new (C, DC) CXXDeductionGuideDecl(C, DC, StartLoc, ES, NameInfo, T,
                                           TInfo, EndLocation, Ctor, Kind);
}

CXXDeductionGuideDecl *
CXXDeductionGuideDecl::CreateDeserialized(ASTContext &C, GlobalDeclID ID) {
  return new (C, ID) CXXDeductionGuideDecl(
      C, nullptr, SourceLocation(), ExplicitSpecifier(), DeclarationNameInfo(),
      QualType(), nullptr, SourceLocation(), nullptr,
      DeductionCandidate::Normal);
}

RequiresExprBodyDecl *RequiresExprBodyDecl::Create(
    ASTContext &C, DeclContext *DC, SourceLocation StartLoc) {
  return new (C, DC) RequiresExprBodyDecl(C, DC, StartLoc);
}

RequiresExprBodyDecl *
RequiresExprBodyDecl::CreateDeserialized(ASTContext &C, GlobalDeclID ID) {
  return new (C, ID) RequiresExprBodyDecl(C, nullptr, SourceLocation());
}

void CXXMethodDecl::anchor() {}

bool CXXMethodDecl::isStatic() const {
  const CXXMethodDecl *MD = getCanonicalDecl();

  if (MD->getStorageClass() == SC_Static)
    return true;

  OverloadedOperatorKind OOK = getDeclName().getCXXOverloadedOperator();
  return isStaticOverloadedOperator(OOK);
}

static bool recursivelyOverrides(const CXXMethodDecl *DerivedMD,
                                 const CXXMethodDecl *BaseMD) {
  for (const CXXMethodDecl *MD : DerivedMD->overridden_methods()) {
    if (MD->getCanonicalDecl() == BaseMD->getCanonicalDecl())
      return true;
    if (recursivelyOverrides(MD, BaseMD))
      return true;
  }
  return false;
}

CXXMethodDecl *
CXXMethodDecl::getCorrespondingMethodDeclaredInClass(const CXXRecordDecl *RD,
                                                     bool MayBeBase) {
  if (this->getParent()->getCanonicalDecl() == RD->getCanonicalDecl())
    return this;

  // Lookup doesn't work for destructors, so handle them separately.
  if (isa<CXXDestructorDecl>(this)) {
    CXXMethodDecl *MD = RD->getDestructor();
    if (MD) {
      if (recursivelyOverrides(MD, this))
        return MD;
      if (MayBeBase && recursivelyOverrides(this, MD))
        return MD;
    }
    return nullptr;
  }

  for (auto *ND : RD->lookup(getDeclName())) {
    auto *MD = dyn_cast<CXXMethodDecl>(ND);
    if (!MD)
      continue;
    if (recursivelyOverrides(MD, this))
      return MD;
    if (MayBeBase && recursivelyOverrides(this, MD))
      return MD;
  }

  return nullptr;
}

CXXMethodDecl *
CXXMethodDecl::getCorrespondingMethodInClass(const CXXRecordDecl *RD,
                                             bool MayBeBase) {
  if (auto *MD = getCorrespondingMethodDeclaredInClass(RD, MayBeBase))
    return MD;

  llvm::SmallVector<CXXMethodDecl*, 4> FinalOverriders;
  auto AddFinalOverrider = [&](CXXMethodDecl *D) {
    // If this function is overridden by a candidate final overrider, it is not
    // a final overrider.
    for (CXXMethodDecl *OtherD : FinalOverriders) {
      if (declaresSameEntity(D, OtherD) || recursivelyOverrides(OtherD, D))
        return;
    }

    // Other candidate final overriders might be overridden by this function.
    llvm::erase_if(FinalOverriders, [&](CXXMethodDecl *OtherD) {
      return recursivelyOverrides(D, OtherD);
    });

    FinalOverriders.push_back(D);
  };

  for (const auto &I : RD->bases()) {
    const RecordType *RT = I.getType()->getAs<RecordType>();
    if (!RT)
      continue;
    const auto *Base = cast<CXXRecordDecl>(RT->getDecl());
    if (CXXMethodDecl *D = this->getCorrespondingMethodInClass(Base))
      AddFinalOverrider(D);
  }

  return FinalOverriders.size() == 1 ? FinalOverriders.front() : nullptr;
}

CXXMethodDecl *
CXXMethodDecl::Create(ASTContext &C, CXXRecordDecl *RD, SourceLocation StartLoc,
                      const DeclarationNameInfo &NameInfo, QualType T,
                      TypeSourceInfo *TInfo, StorageClass SC, bool UsesFPIntrin,
                      bool isInline, ConstexprSpecKind ConstexprKind,
                      SourceLocation EndLocation,
                      Expr *TrailingRequiresClause) {
  return new (C, RD) CXXMethodDecl(
      CXXMethod, C, RD, StartLoc, NameInfo, T, TInfo, SC, UsesFPIntrin,
      isInline, ConstexprKind, EndLocation, TrailingRequiresClause);
}

CXXMethodDecl *CXXMethodDecl::CreateDeserialized(ASTContext &C,
                                                 GlobalDeclID ID) {
  return new (C, ID) CXXMethodDecl(
      CXXMethod, C, nullptr, SourceLocation(), DeclarationNameInfo(),
      QualType(), nullptr, SC_None, false, false,
      ConstexprSpecKind::Unspecified, SourceLocation(), nullptr);
}

CXXMethodDecl *CXXMethodDecl::getDevirtualizedMethod(const Expr *Base,
                                                     bool IsAppleKext) {
  assert(isVirtual() && "this method is expected to be virtual");

  // When building with -fapple-kext, all calls must go through the vtable since
  // the kernel linker can do runtime patching of vtables.
  if (IsAppleKext)
    return nullptr;

  // If the member function is marked 'final', we know that it can't be
  // overridden and can therefore devirtualize it unless it's pure virtual.
  if (hasAttr<FinalAttr>())
    return isPureVirtual() ? nullptr : this;

  // If Base is unknown, we cannot devirtualize.
  if (!Base)
    return nullptr;

  // If the base expression (after skipping derived-to-base conversions) is a
  // class prvalue, then we can devirtualize.
  Base = Base->getBestDynamicClassTypeExpr();
  if (Base->isPRValue() && Base->getType()->isRecordType())
    return this;

  // If we don't even know what we would call, we can't devirtualize.
  const CXXRecordDecl *BestDynamicDecl = Base->getBestDynamicClassType();
  if (!BestDynamicDecl)
    return nullptr;

  // There may be a method corresponding to MD in a derived class.
  CXXMethodDecl *DevirtualizedMethod =
      getCorrespondingMethodInClass(BestDynamicDecl);

  // If there final overrider in the dynamic type is ambiguous, we can't
  // devirtualize this call.
  if (!DevirtualizedMethod)
    return nullptr;

  // If that method is pure virtual, we can't devirtualize. If this code is
  // reached, the result would be UB, not a direct call to the derived class
  // function, and we can't assume the derived class function is defined.
  if (DevirtualizedMethod->isPureVirtual())
    return nullptr;

  // If that method is marked final, we can devirtualize it.
  if (DevirtualizedMethod->hasAttr<FinalAttr>())
    return DevirtualizedMethod;

  // Similarly, if the class itself or its destructor is marked 'final',
  // the class can't be derived from and we can therefore devirtualize the
  // member function call.
  if (BestDynamicDecl->isEffectivelyFinal())
    return DevirtualizedMethod;

  if (const auto *DRE = dyn_cast<DeclRefExpr>(Base)) {
    if (const auto *VD = dyn_cast<VarDecl>(DRE->getDecl()))
      if (VD->getType()->isRecordType())
        // This is a record decl. We know the type and can devirtualize it.
        return DevirtualizedMethod;

    return nullptr;
  }

  // We can devirtualize calls on an object accessed by a class member access
  // expression, since by C++11 [basic.life]p6 we know that it can't refer to
  // a derived class object constructed in the same location.
  if (const auto *ME = dyn_cast<MemberExpr>(Base)) {
    const ValueDecl *VD = ME->getMemberDecl();
    return VD->getType()->isRecordType() ? DevirtualizedMethod : nullptr;
  }

  // Likewise for calls on an object accessed by a (non-reference) pointer to
  // member access.
  if (auto *BO = dyn_cast<BinaryOperator>(Base)) {
    if (BO->isPtrMemOp()) {
      auto *MPT = BO->getRHS()->getType()->castAs<MemberPointerType>();
      if (MPT->getPointeeType()->isRecordType())
        return DevirtualizedMethod;
    }
  }

  // We can't devirtualize the call.
  return nullptr;
}

bool CXXMethodDecl::isUsualDeallocationFunction(
    SmallVectorImpl<const FunctionDecl *> &PreventedBy) const {
  assert(PreventedBy.empty() && "PreventedBy is expected to be empty");
  if (getOverloadedOperator() != OO_Delete &&
      getOverloadedOperator() != OO_Array_Delete)
    return false;

  // C++ [basic.stc.dynamic.deallocation]p2:
  //   A template instance is never a usual deallocation function,
  //   regardless of its signature.
  if (getPrimaryTemplate())
    return false;

  // C++ [basic.stc.dynamic.deallocation]p2:
  //   If a class T has a member deallocation function named operator delete
  //   with exactly one parameter, then that function is a usual (non-placement)
  //   deallocation function. [...]
  if (getNumParams() == 1)
    return true;
  unsigned UsualParams = 1;

  // C++ P0722:
  //   A destroying operator delete is a usual deallocation function if
  //   removing the std::destroying_delete_t parameter and changing the
  //   first parameter type from T* to void* results in the signature of
  //   a usual deallocation function.
  if (isDestroyingOperatorDelete())
    ++UsualParams;

  // C++ <=14 [basic.stc.dynamic.deallocation]p2:
  //   [...] If class T does not declare such an operator delete but does
  //   declare a member deallocation function named operator delete with
  //   exactly two parameters, the second of which has type std::size_t (18.1),
  //   then this function is a usual deallocation function.
  //
  // C++17 says a usual deallocation function is one with the signature
  //   (void* [, size_t] [, std::align_val_t] [, ...])
  // and all such functions are usual deallocation functions. It's not clear
  // that allowing varargs functions was intentional.
  ASTContext &Context = getASTContext();
  if (UsualParams < getNumParams() &&
      Context.hasSameUnqualifiedType(getParamDecl(UsualParams)->getType(),
                                     Context.getSizeType()))
    ++UsualParams;

  if (UsualParams < getNumParams() &&
      getParamDecl(UsualParams)->getType()->isAlignValT())
    ++UsualParams;

  if (UsualParams != getNumParams())
    return false;

  // In C++17 onwards, all potential usual deallocation functions are actual
  // usual deallocation functions. Honor this behavior when post-C++14
  // deallocation functions are offered as extensions too.
  // FIXME(EricWF): Destroying Delete should be a language option. How do we
  // handle when destroying delete is used prior to C++17?
  if (Context.getLangOpts().CPlusPlus17 ||
      Context.getLangOpts().AlignedAllocation ||
      isDestroyingOperatorDelete())
    return true;

  // This function is a usual deallocation function if there are no
  // single-parameter deallocation functions of the same kind.
  DeclContext::lookup_result R = getDeclContext()->lookup(getDeclName());
  bool Result = true;
  for (const auto *D : R) {
    if (const auto *FD = dyn_cast<FunctionDecl>(D)) {
      if (FD->getNumParams() == 1) {
        PreventedBy.push_back(FD);
        Result = false;
      }
    }
  }
  return Result;
}

bool CXXMethodDecl::isExplicitObjectMemberFunction() const {
  // C++2b [dcl.fct]p6:
  // An explicit object member function is a non-static member
  // function with an explicit object parameter
  return !isStatic() && hasCXXExplicitFunctionObjectParameter();
}

bool CXXMethodDecl::isImplicitObjectMemberFunction() const {
  return !isStatic() && !hasCXXExplicitFunctionObjectParameter();
}

bool CXXMethodDecl::isCopyAssignmentOperator() const {
  // C++0x [class.copy]p17:
  //  A user-declared copy assignment operator X::operator= is a non-static
  //  non-template member function of class X with exactly one parameter of
  //  type X, X&, const X&, volatile X& or const volatile X&.
  if (/*operator=*/getOverloadedOperator() != OO_Equal ||
      /*non-static*/ isStatic() ||

      /*non-template*/ getPrimaryTemplate() || getDescribedFunctionTemplate() ||
      getNumExplicitParams() != 1)
    return false;

  QualType ParamType = getNonObjectParameter(0)->getType();
  if (const auto *Ref = ParamType->getAs<LValueReferenceType>())
    ParamType = Ref->getPointeeType();

  ASTContext &Context = getASTContext();
  QualType ClassType
    = Context.getCanonicalType(Context.getTypeDeclType(getParent()));
  return Context.hasSameUnqualifiedType(ClassType, ParamType);
}

bool CXXMethodDecl::isMoveAssignmentOperator() const {
  // C++0x [class.copy]p19:
  //  A user-declared move assignment operator X::operator= is a non-static
  //  non-template member function of class X with exactly one parameter of type
  //  X&&, const X&&, volatile X&&, or const volatile X&&.
  if (getOverloadedOperator() != OO_Equal || isStatic() ||
      getPrimaryTemplate() || getDescribedFunctionTemplate() ||
      getNumExplicitParams() != 1)
    return false;

  QualType ParamType = getNonObjectParameter(0)->getType();
  if (!ParamType->isRValueReferenceType())
    return false;
  ParamType = ParamType->getPointeeType();

  ASTContext &Context = getASTContext();
  QualType ClassType
    = Context.getCanonicalType(Context.getTypeDeclType(getParent()));
  return Context.hasSameUnqualifiedType(ClassType, ParamType);
}

void CXXMethodDecl::addOverriddenMethod(const CXXMethodDecl *MD) {
  assert(MD->isCanonicalDecl() && "Method is not canonical!");
  assert(!MD->getParent()->isDependentContext() &&
         "Can't add an overridden method to a class template!");
  assert(MD->isVirtual() && "Method is not virtual!");

  getASTContext().addOverriddenMethod(this, MD);
}

CXXMethodDecl::method_iterator CXXMethodDecl::begin_overridden_methods() const {
  if (isa<CXXConstructorDecl>(this)) return nullptr;
  return getASTContext().overridden_methods_begin(this);
}

CXXMethodDecl::method_iterator CXXMethodDecl::end_overridden_methods() const {
  if (isa<CXXConstructorDecl>(this)) return nullptr;
  return getASTContext().overridden_methods_end(this);
}

unsigned CXXMethodDecl::size_overridden_methods() const {
  if (isa<CXXConstructorDecl>(this)) return 0;
  return getASTContext().overridden_methods_size(this);
}

CXXMethodDecl::overridden_method_range
CXXMethodDecl::overridden_methods() const {
  if (isa<CXXConstructorDecl>(this))
    return overridden_method_range(nullptr, nullptr);
  return getASTContext().overridden_methods(this);
}

static QualType getThisObjectType(ASTContext &C, const FunctionProtoType *FPT,
                                  const CXXRecordDecl *Decl) {
  QualType ClassTy = C.getTypeDeclType(Decl);
  return C.getQualifiedType(ClassTy, FPT->getMethodQuals());
}

QualType CXXMethodDecl::getThisType(const FunctionProtoType *FPT,
                                    const CXXRecordDecl *Decl) {
  ASTContext &C = Decl->getASTContext();
  QualType ObjectTy = ::getThisObjectType(C, FPT, Decl);

  // Unlike 'const' and 'volatile', a '__restrict' qualifier must be
  // attached to the pointer type, not the pointee.
  bool Restrict = FPT->getMethodQuals().hasRestrict();
  if (Restrict)
    ObjectTy.removeLocalRestrict();

  ObjectTy = C.getLangOpts().HLSL ? C.getLValueReferenceType(ObjectTy)
                                  : C.getPointerType(ObjectTy);

  if (Restrict)
    ObjectTy.addRestrict();
  return ObjectTy;
}

QualType CXXMethodDecl::getThisType() const {
  // C++ 9.3.2p1: The type of this in a member function of a class X is X*.
  // If the member function is declared const, the type of this is const X*,
  // if the member function is declared volatile, the type of this is
  // volatile X*, and if the member function is declared const volatile,
  // the type of this is const volatile X*.
  assert(isInstance() && "No 'this' for static methods!");
  return CXXMethodDecl::getThisType(getType()->castAs<FunctionProtoType>(),
                                    getParent());
}

QualType CXXMethodDecl::getFunctionObjectParameterReferenceType() const {
  if (isExplicitObjectMemberFunction())
    return parameters()[0]->getType();

  ASTContext &C = getParentASTContext();
  const FunctionProtoType *FPT = getType()->castAs<FunctionProtoType>();
  QualType Type = ::getThisObjectType(C, FPT, getParent());
  RefQualifierKind RK = FPT->getRefQualifier();
  if (RK == RefQualifierKind::RQ_RValue)
    return C.getRValueReferenceType(Type);
  return C.getLValueReferenceType(Type);
}

bool CXXMethodDecl::hasInlineBody() const {
  // If this function is a template instantiation, look at the template from
  // which it was instantiated.
  const FunctionDecl *CheckFn = getTemplateInstantiationPattern();
  if (!CheckFn)
    CheckFn = this;

  const FunctionDecl *fn;
  return CheckFn->isDefined(fn) && !fn->isOutOfLine() &&
         (fn->doesThisDeclarationHaveABody() || fn->willHaveBody());
}

bool CXXMethodDecl::isLambdaStaticInvoker() const {
  const CXXRecordDecl *P = getParent();
  return P->isLambda() && getDeclName().isIdentifier() &&
         getName() == getLambdaStaticInvokerName();
}

CXXCtorInitializer::CXXCtorInitializer(ASTContext &Context,
                                       TypeSourceInfo *TInfo, bool IsVirtual,
                                       SourceLocation L, Expr *Init,
                                       SourceLocation R,
                                       SourceLocation EllipsisLoc)
    : Initializee(TInfo), Init(Init), MemberOrEllipsisLocation(EllipsisLoc),
      LParenLoc(L), RParenLoc(R), IsDelegating(false), IsVirtual(IsVirtual),
      IsWritten(false), SourceOrder(0) {}

CXXCtorInitializer::CXXCtorInitializer(ASTContext &Context, FieldDecl *Member,
                                       SourceLocation MemberLoc,
                                       SourceLocation L, Expr *Init,
                                       SourceLocation R)
    : Initializee(Member), Init(Init), MemberOrEllipsisLocation(MemberLoc),
      LParenLoc(L), RParenLoc(R), IsDelegating(false), IsVirtual(false),
      IsWritten(false), SourceOrder(0) {}

CXXCtorInitializer::CXXCtorInitializer(ASTContext &Context,
                                       IndirectFieldDecl *Member,
                                       SourceLocation MemberLoc,
                                       SourceLocation L, Expr *Init,
                                       SourceLocation R)
    : Initializee(Member), Init(Init), MemberOrEllipsisLocation(MemberLoc),
      LParenLoc(L), RParenLoc(R), IsDelegating(false), IsVirtual(false),
      IsWritten(false), SourceOrder(0) {}

CXXCtorInitializer::CXXCtorInitializer(ASTContext &Context,
                                       TypeSourceInfo *TInfo,
                                       SourceLocation L, Expr *Init,
                                       SourceLocation R)
    : Initializee(TInfo), Init(Init), LParenLoc(L), RParenLoc(R),
      IsDelegating(true), IsVirtual(false), IsWritten(false), SourceOrder(0) {}

int64_t CXXCtorInitializer::getID(const ASTContext &Context) const {
  return Context.getAllocator()
                .identifyKnownAlignedObject<CXXCtorInitializer>(this);
}

TypeLoc CXXCtorInitializer::getBaseClassLoc() const {
  if (isBaseInitializer())
    return Initializee.get<TypeSourceInfo*>()->getTypeLoc();
  else
    return {};
}

const Type *CXXCtorInitializer::getBaseClass() const {
  if (isBaseInitializer())
    return Initializee.get<TypeSourceInfo*>()->getType().getTypePtr();
  else
    return nullptr;
}

SourceLocation CXXCtorInitializer::getSourceLocation() const {
  if (isInClassMemberInitializer())
    return getAnyMember()->getLocation();

  if (isAnyMemberInitializer())
    return getMemberLocation();

  if (const auto *TSInfo = Initializee.get<TypeSourceInfo *>())
    return TSInfo->getTypeLoc().getBeginLoc();

  return {};
}

SourceRange CXXCtorInitializer::getSourceRange() const {
  if (isInClassMemberInitializer()) {
    FieldDecl *D = getAnyMember();
    if (Expr *I = D->getInClassInitializer())
      return I->getSourceRange();
    return {};
  }

  return SourceRange(getSourceLocation(), getRParenLoc());
}

CXXConstructorDecl::CXXConstructorDecl(
    ASTContext &C, CXXRecordDecl *RD, SourceLocation StartLoc,
    const DeclarationNameInfo &NameInfo, QualType T, TypeSourceInfo *TInfo,
    ExplicitSpecifier ES, bool UsesFPIntrin, bool isInline,
    bool isImplicitlyDeclared, ConstexprSpecKind ConstexprKind,
    InheritedConstructor Inherited, Expr *TrailingRequiresClause)
    : CXXMethodDecl(CXXConstructor, C, RD, StartLoc, NameInfo, T, TInfo,
                    SC_None, UsesFPIntrin, isInline, ConstexprKind,
                    SourceLocation(), TrailingRequiresClause) {
  setNumCtorInitializers(0);
  setInheritingConstructor(static_cast<bool>(Inherited));
  setImplicit(isImplicitlyDeclared);
  CXXConstructorDeclBits.HasTrailingExplicitSpecifier = ES.getExpr() ? 1 : 0;
  if (Inherited)
    *getTrailingObjects<InheritedConstructor>() = Inherited;
  setExplicitSpecifier(ES);
}

void CXXConstructorDecl::anchor() {}

CXXConstructorDecl *CXXConstructorDecl::CreateDeserialized(ASTContext &C,
                                                           GlobalDeclID ID,
                                                           uint64_t AllocKind) {
  bool hasTrailingExplicit = static_cast<bool>(AllocKind & TAKHasTailExplicit);
  bool isInheritingConstructor =
      static_cast<bool>(AllocKind & TAKInheritsConstructor);
  unsigned Extra =
      additionalSizeToAlloc<InheritedConstructor, ExplicitSpecifier>(
          isInheritingConstructor, hasTrailingExplicit);
  auto *Result = new (C, ID, Extra) CXXConstructorDecl(
      C, nullptr, SourceLocation(), DeclarationNameInfo(), QualType(), nullptr,
      ExplicitSpecifier(), false, false, false, ConstexprSpecKind::Unspecified,
      InheritedConstructor(), nullptr);
  Result->setInheritingConstructor(isInheritingConstructor);
  Result->CXXConstructorDeclBits.HasTrailingExplicitSpecifier =
      hasTrailingExplicit;
  Result->setExplicitSpecifier(ExplicitSpecifier());
  return Result;
}

CXXConstructorDecl *CXXConstructorDecl::Create(
    ASTContext &C, CXXRecordDecl *RD, SourceLocation StartLoc,
    const DeclarationNameInfo &NameInfo, QualType T, TypeSourceInfo *TInfo,
    ExplicitSpecifier ES, bool UsesFPIntrin, bool isInline,
    bool isImplicitlyDeclared, ConstexprSpecKind ConstexprKind,
    InheritedConstructor Inherited, Expr *TrailingRequiresClause) {
  assert(NameInfo.getName().getNameKind()
         == DeclarationName::CXXConstructorName &&
         "Name must refer to a constructor");
  unsigned Extra =
      additionalSizeToAlloc<InheritedConstructor, ExplicitSpecifier>(
          Inherited ? 1 : 0, ES.getExpr() ? 1 : 0);
  return new (C, RD, Extra) CXXConstructorDecl(
      C, RD, StartLoc, NameInfo, T, TInfo, ES, UsesFPIntrin, isInline,
      isImplicitlyDeclared, ConstexprKind, Inherited, TrailingRequiresClause);
}

CXXConstructorDecl::init_const_iterator CXXConstructorDecl::init_begin() const {
  return CtorInitializers.get(getASTContext().getExternalSource());
}

CXXConstructorDecl *CXXConstructorDecl::getTargetConstructor() const {
  assert(isDelegatingConstructor() && "Not a delegating constructor!");
  Expr *E = (*init_begin())->getInit()->IgnoreImplicit();
  if (const auto *Construct = dyn_cast<CXXConstructExpr>(E))
    return Construct->getConstructor();

  return nullptr;
}

bool CXXConstructorDecl::isDefaultConstructor() const {
  // C++ [class.default.ctor]p1:
  //   A default constructor for a class X is a constructor of class X for
  //   which each parameter that is not a function parameter pack has a default
  //   argument (including the case of a constructor with no parameters)
  return getMinRequiredArguments() == 0;
}

bool
CXXConstructorDecl::isCopyConstructor(unsigned &TypeQuals) const {
  return isCopyOrMoveConstructor(TypeQuals) &&
         getParamDecl(0)->getType()->isLValueReferenceType();
}

bool CXXConstructorDecl::isMoveConstructor(unsigned &TypeQuals) const {
  return isCopyOrMoveConstructor(TypeQuals) &&
         getParamDecl(0)->getType()->isRValueReferenceType();
}

/// Determine whether this is a copy or move constructor.
bool CXXConstructorDecl::isCopyOrMoveConstructor(unsigned &TypeQuals) const {
  // C++ [class.copy]p2:
  //   A non-template constructor for class X is a copy constructor
  //   if its first parameter is of type X&, const X&, volatile X& or
  //   const volatile X&, and either there are no other parameters
  //   or else all other parameters have default arguments (8.3.6).
  // C++0x [class.copy]p3:
  //   A non-template constructor for class X is a move constructor if its
  //   first parameter is of type X&&, const X&&, volatile X&&, or
  //   const volatile X&&, and either there are no other parameters or else
  //   all other parameters have default arguments.
  if (!hasOneParamOrDefaultArgs() || getPrimaryTemplate() != nullptr ||
      getDescribedFunctionTemplate() != nullptr)
    return false;

  const ParmVarDecl *Param = getParamDecl(0);

  // Do we have a reference type?
  const auto *ParamRefType = Param->getType()->getAs<ReferenceType>();
  if (!ParamRefType)
    return false;

  // Is it a reference to our class type?
  ASTContext &Context = getASTContext();

  CanQualType PointeeType
    = Context.getCanonicalType(ParamRefType->getPointeeType());
  CanQualType ClassTy
    = Context.getCanonicalType(Context.getTagDeclType(getParent()));
  if (PointeeType.getUnqualifiedType() != ClassTy)
    return false;

  // FIXME: other qualifiers?

  // We have a copy or move constructor.
  TypeQuals = PointeeType.getCVRQualifiers();
  return true;
}

bool CXXConstructorDecl::isConvertingConstructor(bool AllowExplicit) const {
  // C++ [class.conv.ctor]p1:
  //   A constructor declared without the function-specifier explicit
  //   that can be called with a single parameter specifies a
  //   conversion from the type of its first parameter to the type of
  //   its class. Such a constructor is called a converting
  //   constructor.
  if (isExplicit() && !AllowExplicit)
    return false;

  // FIXME: This has nothing to do with the definition of converting
  // constructor, but is convenient for how we use this function in overload
  // resolution.
  return getNumParams() == 0
             ? getType()->castAs<FunctionProtoType>()->isVariadic()
             : getMinRequiredArguments() <= 1;
}

bool CXXConstructorDecl::isSpecializationCopyingObject() const {
  if (!hasOneParamOrDefaultArgs() || getDescribedFunctionTemplate() != nullptr)
    return false;

  const ParmVarDecl *Param = getParamDecl(0);

  ASTContext &Context = getASTContext();
  CanQualType ParamType = Context.getCanonicalType(Param->getType());

  // Is it the same as our class type?
  CanQualType ClassTy
    = Context.getCanonicalType(Context.getTagDeclType(getParent()));
  if (ParamType.getUnqualifiedType() != ClassTy)
    return false;

  return true;
}

void CXXDestructorDecl::anchor() {}

CXXDestructorDecl *CXXDestructorDecl::CreateDeserialized(ASTContext &C,
                                                         GlobalDeclID ID) {
  return new (C, ID) CXXDestructorDecl(
      C, nullptr, SourceLocation(), DeclarationNameInfo(), QualType(), nullptr,
      false, false, false, ConstexprSpecKind::Unspecified, nullptr);
}

CXXDestructorDecl *CXXDestructorDecl::Create(
    ASTContext &C, CXXRecordDecl *RD, SourceLocation StartLoc,
    const DeclarationNameInfo &NameInfo, QualType T, TypeSourceInfo *TInfo,
    bool UsesFPIntrin, bool isInline, bool isImplicitlyDeclared,
    ConstexprSpecKind ConstexprKind, Expr *TrailingRequiresClause) {
  assert(NameInfo.getName().getNameKind()
         == DeclarationName::CXXDestructorName &&
         "Name must refer to a destructor");
  return new (C, RD) CXXDestructorDecl(
      C, RD, StartLoc, NameInfo, T, TInfo, UsesFPIntrin, isInline,
      isImplicitlyDeclared, ConstexprKind, TrailingRequiresClause);
}

void CXXDestructorDecl::setOperatorDelete(FunctionDecl *OD, Expr *ThisArg) {
  auto *First = cast<CXXDestructorDecl>(getFirstDecl());
  if (OD && !First->OperatorDelete) {
    First->OperatorDelete = OD;
    First->OperatorDeleteThisArg = ThisArg;
    if (auto *L = getASTMutationListener())
      L->ResolvedOperatorDelete(First, OD, ThisArg);
  }
}

void CXXConversionDecl::anchor() {}

CXXConversionDecl *CXXConversionDecl::CreateDeserialized(ASTContext &C,
                                                         GlobalDeclID ID) {
  return new (C, ID) CXXConversionDecl(
      C, nullptr, SourceLocation(), DeclarationNameInfo(), QualType(), nullptr,
      false, false, ExplicitSpecifier(), ConstexprSpecKind::Unspecified,
      SourceLocation(), nullptr);
}

CXXConversionDecl *CXXConversionDecl::Create(
    ASTContext &C, CXXRecordDecl *RD, SourceLocation StartLoc,
    const DeclarationNameInfo &NameInfo, QualType T, TypeSourceInfo *TInfo,
    bool UsesFPIntrin, bool isInline, ExplicitSpecifier ES,
    ConstexprSpecKind ConstexprKind, SourceLocation EndLocation,
    Expr *TrailingRequiresClause) {
  assert(NameInfo.getName().getNameKind()
         == DeclarationName::CXXConversionFunctionName &&
         "Name must refer to a conversion function");
  return new (C, RD) CXXConversionDecl(
      C, RD, StartLoc, NameInfo, T, TInfo, UsesFPIntrin, isInline, ES,
      ConstexprKind, EndLocation, TrailingRequiresClause);
}

bool CXXConversionDecl::isLambdaToBlockPointerConversion() const {
  return isImplicit() && getParent()->isLambda() &&
         getConversionType()->isBlockPointerType();
}

LinkageSpecDecl::LinkageSpecDecl(DeclContext *DC, SourceLocation ExternLoc,
                                 SourceLocation LangLoc,
                                 LinkageSpecLanguageIDs lang, bool HasBraces)
    : Decl(LinkageSpec, DC, LangLoc), DeclContext(LinkageSpec),
      ExternLoc(ExternLoc), RBraceLoc(SourceLocation()) {
  setLanguage(lang);
  LinkageSpecDeclBits.HasBraces = HasBraces;
}

void LinkageSpecDecl::anchor() {}

LinkageSpecDecl *LinkageSpecDecl::Create(ASTContext &C, DeclContext *DC,
                                         SourceLocation ExternLoc,
                                         SourceLocation LangLoc,
                                         LinkageSpecLanguageIDs Lang,
                                         bool HasBraces) {
  return new (C, DC) LinkageSpecDecl(DC, ExternLoc, LangLoc, Lang, HasBraces);
}

LinkageSpecDecl *LinkageSpecDecl::CreateDeserialized(ASTContext &C,
                                                     GlobalDeclID ID) {
  return new (C, ID)
      LinkageSpecDecl(nullptr, SourceLocation(), SourceLocation(),
                      LinkageSpecLanguageIDs::C, false);
}

void UsingDirectiveDecl::anchor() {}

UsingDirectiveDecl *UsingDirectiveDecl::Create(ASTContext &C, DeclContext *DC,
                                               SourceLocation L,
                                               SourceLocation NamespaceLoc,
                                           NestedNameSpecifierLoc QualifierLoc,
                                               SourceLocation IdentLoc,
                                               NamedDecl *Used,
                                               DeclContext *CommonAncestor) {
  if (auto *NS = dyn_cast_or_null<NamespaceDecl>(Used))
    Used = NS->getOriginalNamespace();
  return new (C, DC) UsingDirectiveDecl(DC, L, NamespaceLoc, QualifierLoc,
                                        IdentLoc, Used, CommonAncestor);
}

UsingDirectiveDecl *UsingDirectiveDecl::CreateDeserialized(ASTContext &C,
                                                           GlobalDeclID ID) {
  return new (C, ID) UsingDirectiveDecl(nullptr, SourceLocation(),
                                        SourceLocation(),
                                        NestedNameSpecifierLoc(),
                                        SourceLocation(), nullptr, nullptr);
}

NamespaceDecl *UsingDirectiveDecl::getNominatedNamespace() {
  if (auto *NA = dyn_cast_or_null<NamespaceAliasDecl>(NominatedNamespace))
    return NA->getNamespace();
  return cast_or_null<NamespaceDecl>(NominatedNamespace);
}

NamespaceDecl::NamespaceDecl(Kind K, ASTContext &C, DeclContext *DC,
                             bool Inline, SourceLocation StartLoc,
                             SourceLocation IdLoc, IdentifierInfo *Id,
                             NamespaceDecl *PrevDecl, bool Nested)
    : NamedDecl(K, DC, IdLoc, Id), DeclContext(Namespace),
      redeclarable_base(C), LocStart(StartLoc) {
  unsigned Flags = 0;
  if (Inline)
    Flags |= F_Inline;
  if (Nested)
    Flags |= F_Nested;
  AnonOrFirstNamespaceAndFlags = {nullptr, Flags};
  setPreviousDecl(PrevDecl);

  if (PrevDecl)
    AnonOrFirstNamespaceAndFlags.setPointer(PrevDecl->getOriginalNamespace());
}

NamespaceDecl *NamespaceDecl::Create(ASTContext &C, DeclContext *DC,
                                     bool Inline, SourceLocation StartLoc,
                                     SourceLocation IdLoc, IdentifierInfo *Id,
                                     NamespaceDecl *PrevDecl, bool Nested) {
  return new (C, DC)
      NamespaceDecl(Namespace, C, DC, Inline, StartLoc, IdLoc, Id, PrevDecl,
                    Nested);
}

<<<<<<< HEAD
NamespaceDecl *NamespaceDecl::CreateDeserialized(ASTContext &C, unsigned ID) {
  return new (C, ID) NamespaceDecl(Namespace, C, nullptr, false,
                                   SourceLocation(), SourceLocation(), nullptr,
                                   nullptr, false);
=======
NamespaceDecl *NamespaceDecl::CreateDeserialized(ASTContext &C,
                                                 GlobalDeclID ID) {
  return new (C, ID) NamespaceDecl(C, nullptr, false, SourceLocation(),
                                   SourceLocation(), nullptr, nullptr, false);
>>>>>>> c4c4e17c
}

NamespaceDecl *NamespaceDecl::getOriginalNamespace() {
  if (isFirstDecl())
    return this;

  return AnonOrFirstNamespaceAndFlags.getPointer();
}

const NamespaceDecl *NamespaceDecl::getOriginalNamespace() const {
  if (isFirstDecl())
    return this;

  return AnonOrFirstNamespaceAndFlags.getPointer();
}

bool NamespaceDecl::isOriginalNamespace() const { return isFirstDecl(); }

NamespaceDecl *NamespaceDecl::getNextRedeclarationImpl() {
  return getNextRedeclaration();
}

NamespaceDecl *NamespaceDecl::getPreviousDeclImpl() {
  return getPreviousDecl();
}

NamespaceDecl *NamespaceDecl::getMostRecentDeclImpl() {
  return getMostRecentDecl();
}

void NamespaceAliasDecl::anchor() {}

NamespaceAliasDecl *NamespaceAliasDecl::getNextRedeclarationImpl() {
  return getNextRedeclaration();
}

NamespaceAliasDecl *NamespaceAliasDecl::getPreviousDeclImpl() {
  return getPreviousDecl();
}

NamespaceAliasDecl *NamespaceAliasDecl::getMostRecentDeclImpl() {
  return getMostRecentDecl();
}

NamespaceAliasDecl *NamespaceAliasDecl::Create(ASTContext &C, DeclContext *DC,
                                               SourceLocation UsingLoc,
                                               SourceLocation AliasLoc,
                                               IdentifierInfo *Alias,
                                           NestedNameSpecifierLoc QualifierLoc,
                                               SourceLocation IdentLoc,
                                               NamedDecl *Namespace) {
  // FIXME: Preserve the aliased namespace as written.
  if (auto *NS = dyn_cast_or_null<NamespaceDecl>(Namespace))
    Namespace = NS->getOriginalNamespace();
  return new (C, DC) NamespaceAliasDecl(C, DC, UsingLoc, AliasLoc, Alias,
                                        QualifierLoc, IdentLoc, Namespace);
}

NamespaceAliasDecl *NamespaceAliasDecl::CreateDeserialized(ASTContext &C,
                                                           GlobalDeclID ID) {
  return new (C, ID) NamespaceAliasDecl(C, nullptr, SourceLocation(),
                                        SourceLocation(), nullptr,
                                        NestedNameSpecifierLoc(),
                                        SourceLocation(), nullptr);
}

void DependentNamespaceDecl::anchor() {}

DependentNamespaceDecl::DependentNamespaceDecl(
      ASTContext &C, DeclContext *DC, CXXIndeterminateSpliceExpr *SpliceExpr)
    : NamespaceDecl(DependentNamespace, C, DC, false, SpliceExpr->getBeginLoc(),
                    SpliceExpr->getBeginLoc(), nullptr, nullptr, false),
      SpliceExpr(SpliceExpr) {}

DependentNamespaceDecl *DependentNamespaceDecl::Create(
      ASTContext &C, DeclContext *DC, CXXIndeterminateSpliceExpr *SpliceExpr) {
  return new (C, DC) DependentNamespaceDecl(C, DC, SpliceExpr);
}

DependentNamespaceDecl *
DependentNamespaceDecl::CreateDeserialized(ASTContext &C, unsigned ID) {
  return new (C, ID) DependentNamespaceDecl(C, nullptr, nullptr);
}

SourceRange DependentNamespaceDecl::getSourceRange() const {
  return SourceRange(SpliceExpr->getBeginLoc(), SpliceExpr->getEndLoc());
}

void LifetimeExtendedTemporaryDecl::anchor() {}

/// Retrieve the storage duration for the materialized temporary.
StorageDuration LifetimeExtendedTemporaryDecl::getStorageDuration() const {
  const ValueDecl *ExtendingDecl = getExtendingDecl();
  if (!ExtendingDecl)
    return SD_FullExpression;
  // FIXME: This is not necessarily correct for a temporary materialized
  // within a default initializer.
  if (isa<FieldDecl>(ExtendingDecl))
    return SD_Automatic;
  // FIXME: This only works because storage class specifiers are not allowed
  // on decomposition declarations.
  if (isa<BindingDecl>(ExtendingDecl))
    return ExtendingDecl->getDeclContext()->isFunctionOrMethod() ? SD_Automatic
                                                                 : SD_Static;
  return cast<VarDecl>(ExtendingDecl)->getStorageDuration();
}

APValue *LifetimeExtendedTemporaryDecl::getOrCreateValue(bool MayCreate) const {
  assert(getStorageDuration() == SD_Static &&
         "don't need to cache the computed value for this temporary");
  if (MayCreate && !Value) {
    Value = (new (getASTContext()) APValue);
    getASTContext().addDestruction(Value);
  }
  assert(Value && "may not be null");
  return Value;
}

void UsingShadowDecl::anchor() {}

UsingShadowDecl::UsingShadowDecl(Kind K, ASTContext &C, DeclContext *DC,
                                 SourceLocation Loc, DeclarationName Name,
                                 BaseUsingDecl *Introducer, NamedDecl *Target)
    : NamedDecl(K, DC, Loc, Name), redeclarable_base(C),
      UsingOrNextShadow(Introducer) {
  if (Target) {
    assert(!isa<UsingShadowDecl>(Target));
    setTargetDecl(Target);
  }
  setImplicit();
}

UsingShadowDecl::UsingShadowDecl(Kind K, ASTContext &C, EmptyShell Empty)
    : NamedDecl(K, nullptr, SourceLocation(), DeclarationName()),
      redeclarable_base(C) {}

UsingShadowDecl *UsingShadowDecl::CreateDeserialized(ASTContext &C,
                                                     GlobalDeclID ID) {
  return new (C, ID) UsingShadowDecl(UsingShadow, C, EmptyShell());
}

BaseUsingDecl *UsingShadowDecl::getIntroducer() const {
  const UsingShadowDecl *Shadow = this;
  while (const auto *NextShadow =
             dyn_cast<UsingShadowDecl>(Shadow->UsingOrNextShadow))
    Shadow = NextShadow;
  return cast<BaseUsingDecl>(Shadow->UsingOrNextShadow);
}

void ConstructorUsingShadowDecl::anchor() {}

ConstructorUsingShadowDecl *
ConstructorUsingShadowDecl::Create(ASTContext &C, DeclContext *DC,
                                   SourceLocation Loc, UsingDecl *Using,
                                   NamedDecl *Target, bool IsVirtual) {
  return new (C, DC) ConstructorUsingShadowDecl(C, DC, Loc, Using, Target,
                                                IsVirtual);
}

ConstructorUsingShadowDecl *
ConstructorUsingShadowDecl::CreateDeserialized(ASTContext &C, GlobalDeclID ID) {
  return new (C, ID) ConstructorUsingShadowDecl(C, EmptyShell());
}

CXXRecordDecl *ConstructorUsingShadowDecl::getNominatedBaseClass() const {
  return getIntroducer()->getQualifier()->getAsRecordDecl();
}

void BaseUsingDecl::anchor() {}

void BaseUsingDecl::addShadowDecl(UsingShadowDecl *S) {
  assert(!llvm::is_contained(shadows(), S) && "declaration already in set");
  assert(S->getIntroducer() == this);

  if (FirstUsingShadow.getPointer())
    S->UsingOrNextShadow = FirstUsingShadow.getPointer();
  FirstUsingShadow.setPointer(S);
}

void BaseUsingDecl::removeShadowDecl(UsingShadowDecl *S) {
  assert(llvm::is_contained(shadows(), S) && "declaration not in set");
  assert(S->getIntroducer() == this);

  // Remove S from the shadow decl chain. This is O(n) but hopefully rare.

  if (FirstUsingShadow.getPointer() == S) {
    FirstUsingShadow.setPointer(
      dyn_cast<UsingShadowDecl>(S->UsingOrNextShadow));
    S->UsingOrNextShadow = this;
    return;
  }

  UsingShadowDecl *Prev = FirstUsingShadow.getPointer();
  while (Prev->UsingOrNextShadow != S)
    Prev = cast<UsingShadowDecl>(Prev->UsingOrNextShadow);
  Prev->UsingOrNextShadow = S->UsingOrNextShadow;
  S->UsingOrNextShadow = this;
}

void UsingDecl::anchor() {}

UsingDecl *UsingDecl::Create(ASTContext &C, DeclContext *DC, SourceLocation UL,
                             NestedNameSpecifierLoc QualifierLoc,
                             const DeclarationNameInfo &NameInfo,
                             bool HasTypename) {
  return new (C, DC) UsingDecl(DC, UL, QualifierLoc, NameInfo, HasTypename);
}

UsingDecl *UsingDecl::CreateDeserialized(ASTContext &C, GlobalDeclID ID) {
  return new (C, ID) UsingDecl(nullptr, SourceLocation(),
                               NestedNameSpecifierLoc(), DeclarationNameInfo(),
                               false);
}

SourceRange UsingDecl::getSourceRange() const {
  SourceLocation Begin = isAccessDeclaration()
    ? getQualifierLoc().getBeginLoc() : UsingLocation;
  return SourceRange(Begin, getNameInfo().getEndLoc());
}

void UsingEnumDecl::anchor() {}

UsingEnumDecl *UsingEnumDecl::Create(ASTContext &C, DeclContext *DC,
                                     SourceLocation UL,
                                     SourceLocation EL,
                                     SourceLocation NL,
                                     TypeSourceInfo *EnumType) {
  assert(isa<EnumDecl>(EnumType->getType()->getAsTagDecl()));
  return new (C, DC)
      UsingEnumDecl(DC, EnumType->getType()->getAsTagDecl()->getDeclName(), UL, EL, NL, EnumType);
}

UsingEnumDecl *UsingEnumDecl::CreateDeserialized(ASTContext &C,
                                                 GlobalDeclID ID) {
  return new (C, ID)
      UsingEnumDecl(nullptr, DeclarationName(), SourceLocation(),
                    SourceLocation(), SourceLocation(), nullptr);
}

SourceRange UsingEnumDecl::getSourceRange() const {
  return SourceRange(UsingLocation, EnumType->getTypeLoc().getEndLoc());
}

void UsingPackDecl::anchor() {}

UsingPackDecl *UsingPackDecl::Create(ASTContext &C, DeclContext *DC,
                                     NamedDecl *InstantiatedFrom,
                                     ArrayRef<NamedDecl *> UsingDecls) {
  size_t Extra = additionalSizeToAlloc<NamedDecl *>(UsingDecls.size());
  return new (C, DC, Extra) UsingPackDecl(DC, InstantiatedFrom, UsingDecls);
}

UsingPackDecl *UsingPackDecl::CreateDeserialized(ASTContext &C, GlobalDeclID ID,
                                                 unsigned NumExpansions) {
  size_t Extra = additionalSizeToAlloc<NamedDecl *>(NumExpansions);
  auto *Result =
      new (C, ID, Extra) UsingPackDecl(nullptr, nullptr, std::nullopt);
  Result->NumExpansions = NumExpansions;
  auto *Trail = Result->getTrailingObjects<NamedDecl *>();
  for (unsigned I = 0; I != NumExpansions; ++I)
    new (Trail + I) NamedDecl*(nullptr);
  return Result;
}

void UnresolvedUsingValueDecl::anchor() {}

UnresolvedUsingValueDecl *
UnresolvedUsingValueDecl::Create(ASTContext &C, DeclContext *DC,
                                 SourceLocation UsingLoc,
                                 NestedNameSpecifierLoc QualifierLoc,
                                 const DeclarationNameInfo &NameInfo,
                                 SourceLocation EllipsisLoc) {
  return new (C, DC) UnresolvedUsingValueDecl(DC, C.DependentTy, UsingLoc,
                                              QualifierLoc, NameInfo,
                                              EllipsisLoc);
}

UnresolvedUsingValueDecl *
UnresolvedUsingValueDecl::CreateDeserialized(ASTContext &C, GlobalDeclID ID) {
  return new (C, ID) UnresolvedUsingValueDecl(nullptr, QualType(),
                                              SourceLocation(),
                                              NestedNameSpecifierLoc(),
                                              DeclarationNameInfo(),
                                              SourceLocation());
}

SourceRange UnresolvedUsingValueDecl::getSourceRange() const {
  SourceLocation Begin = isAccessDeclaration()
    ? getQualifierLoc().getBeginLoc() : UsingLocation;
  return SourceRange(Begin, getNameInfo().getEndLoc());
}

void UnresolvedUsingTypenameDecl::anchor() {}

UnresolvedUsingTypenameDecl *
UnresolvedUsingTypenameDecl::Create(ASTContext &C, DeclContext *DC,
                                    SourceLocation UsingLoc,
                                    SourceLocation TypenameLoc,
                                    NestedNameSpecifierLoc QualifierLoc,
                                    SourceLocation TargetNameLoc,
                                    DeclarationName TargetName,
                                    SourceLocation EllipsisLoc) {
  return new (C, DC) UnresolvedUsingTypenameDecl(
      DC, UsingLoc, TypenameLoc, QualifierLoc, TargetNameLoc,
      TargetName.getAsIdentifierInfo(), EllipsisLoc);
}

UnresolvedUsingTypenameDecl *
UnresolvedUsingTypenameDecl::CreateDeserialized(ASTContext &C,
                                                GlobalDeclID ID) {
  return new (C, ID) UnresolvedUsingTypenameDecl(
      nullptr, SourceLocation(), SourceLocation(), NestedNameSpecifierLoc(),
      SourceLocation(), nullptr, SourceLocation());
}

UnresolvedUsingIfExistsDecl *
UnresolvedUsingIfExistsDecl::Create(ASTContext &Ctx, DeclContext *DC,
                                    SourceLocation Loc, DeclarationName Name) {
  return new (Ctx, DC) UnresolvedUsingIfExistsDecl(DC, Loc, Name);
}

UnresolvedUsingIfExistsDecl *
UnresolvedUsingIfExistsDecl::CreateDeserialized(ASTContext &Ctx,
                                                GlobalDeclID ID) {
  return new (Ctx, ID)
      UnresolvedUsingIfExistsDecl(nullptr, SourceLocation(), DeclarationName());
}

UnresolvedUsingIfExistsDecl::UnresolvedUsingIfExistsDecl(DeclContext *DC,
                                                         SourceLocation Loc,
                                                         DeclarationName Name)
    : NamedDecl(Decl::UnresolvedUsingIfExists, DC, Loc, Name) {}

void UnresolvedUsingIfExistsDecl::anchor() {}

void StaticAssertDecl::anchor() {}

StaticAssertDecl *StaticAssertDecl::Create(ASTContext &C, DeclContext *DC,
                                           SourceLocation StaticAssertLoc,
                                           Expr *AssertExpr, Expr *Message,
                                           SourceLocation RParenLoc,
                                           bool Failed) {
  return new (C, DC) StaticAssertDecl(DC, StaticAssertLoc, AssertExpr, Message,
                                      RParenLoc, Failed);
}

StaticAssertDecl *StaticAssertDecl::CreateDeserialized(ASTContext &C,
                                                       GlobalDeclID ID) {
  return new (C, ID) StaticAssertDecl(nullptr, SourceLocation(), nullptr,
                                      nullptr, SourceLocation(), false);
}

VarDecl *ValueDecl::getPotentiallyDecomposedVarDecl() {
  assert((isa<VarDecl, BindingDecl>(this)) &&
         "expected a VarDecl or a BindingDecl");
  if (auto *Var = llvm::dyn_cast<VarDecl>(this))
    return Var;
  if (auto *BD = llvm::dyn_cast<BindingDecl>(this))
    return llvm::dyn_cast<VarDecl>(BD->getDecomposedDecl());
  return nullptr;
}

void BindingDecl::anchor() {}

BindingDecl *BindingDecl::Create(ASTContext &C, DeclContext *DC,
                                 SourceLocation IdLoc, IdentifierInfo *Id) {
  return new (C, DC) BindingDecl(DC, IdLoc, Id);
}

BindingDecl *BindingDecl::CreateDeserialized(ASTContext &C, GlobalDeclID ID) {
  return new (C, ID) BindingDecl(nullptr, SourceLocation(), nullptr);
}

VarDecl *BindingDecl::getHoldingVar() const {
  Expr *B = getBinding();
  if (!B)
    return nullptr;
  auto *DRE = dyn_cast<DeclRefExpr>(B->IgnoreImplicit());
  if (!DRE)
    return nullptr;

  auto *VD = cast<VarDecl>(DRE->getDecl());
  assert(VD->isImplicit() && "holding var for binding decl not implicit");
  return VD;
}

void DecompositionDecl::anchor() {}

DecompositionDecl *DecompositionDecl::Create(ASTContext &C, DeclContext *DC,
                                             SourceLocation StartLoc,
                                             SourceLocation LSquareLoc,
                                             QualType T, TypeSourceInfo *TInfo,
                                             StorageClass SC,
                                             ArrayRef<BindingDecl *> Bindings) {
  size_t Extra = additionalSizeToAlloc<BindingDecl *>(Bindings.size());
  return new (C, DC, Extra)
      DecompositionDecl(C, DC, StartLoc, LSquareLoc, T, TInfo, SC, Bindings);
}

DecompositionDecl *DecompositionDecl::CreateDeserialized(ASTContext &C,
                                                         GlobalDeclID ID,
                                                         unsigned NumBindings) {
  size_t Extra = additionalSizeToAlloc<BindingDecl *>(NumBindings);
  auto *Result = new (C, ID, Extra)
      DecompositionDecl(C, nullptr, SourceLocation(), SourceLocation(),
                        QualType(), nullptr, StorageClass(), std::nullopt);
  // Set up and clean out the bindings array.
  Result->NumBindings = NumBindings;
  auto *Trail = Result->getTrailingObjects<BindingDecl *>();
  for (unsigned I = 0; I != NumBindings; ++I)
    new (Trail + I) BindingDecl*(nullptr);
  return Result;
}

void DecompositionDecl::printName(llvm::raw_ostream &OS,
                                  const PrintingPolicy &Policy) const {
  OS << '[';
  bool Comma = false;
  for (const auto *B : bindings()) {
    if (Comma)
      OS << ", ";
    B->printName(OS, Policy);
    Comma = true;
  }
  OS << ']';
}

void MSPropertyDecl::anchor() {}

MSPropertyDecl *MSPropertyDecl::Create(ASTContext &C, DeclContext *DC,
                                       SourceLocation L, DeclarationName N,
                                       QualType T, TypeSourceInfo *TInfo,
                                       SourceLocation StartL,
                                       IdentifierInfo *Getter,
                                       IdentifierInfo *Setter) {
  return new (C, DC) MSPropertyDecl(DC, L, N, T, TInfo, StartL, Getter, Setter);
}

MSPropertyDecl *MSPropertyDecl::CreateDeserialized(ASTContext &C,
                                                   GlobalDeclID ID) {
  return new (C, ID) MSPropertyDecl(nullptr, SourceLocation(),
                                    DeclarationName(), QualType(), nullptr,
                                    SourceLocation(), nullptr, nullptr);
}

void MSGuidDecl::anchor() {}

MSGuidDecl::MSGuidDecl(DeclContext *DC, QualType T, Parts P)
    : ValueDecl(Decl::MSGuid, DC, SourceLocation(), DeclarationName(), T),
      PartVal(P) {}

MSGuidDecl *MSGuidDecl::Create(const ASTContext &C, QualType T, Parts P) {
  DeclContext *DC = C.getTranslationUnitDecl();
  return new (C, DC) MSGuidDecl(DC, T, P);
}

MSGuidDecl *MSGuidDecl::CreateDeserialized(ASTContext &C, GlobalDeclID ID) {
  return new (C, ID) MSGuidDecl(nullptr, QualType(), Parts());
}

void MSGuidDecl::printName(llvm::raw_ostream &OS,
                           const PrintingPolicy &) const {
  OS << llvm::format("GUID{%08" PRIx32 "-%04" PRIx16 "-%04" PRIx16 "-",
                     PartVal.Part1, PartVal.Part2, PartVal.Part3);
  unsigned I = 0;
  for (uint8_t Byte : PartVal.Part4And5) {
    OS << llvm::format("%02" PRIx8, Byte);
    if (++I == 2)
      OS << '-';
  }
  OS << '}';
}

/// Determine if T is a valid 'struct _GUID' of the shape that we expect.
static bool isValidStructGUID(ASTContext &Ctx, QualType T) {
  // FIXME: We only need to check this once, not once each time we compute a
  // GUID APValue.
  using MatcherRef = llvm::function_ref<bool(QualType)>;

  auto IsInt = [&Ctx](unsigned N) {
    return [&Ctx, N](QualType T) {
      return T->isUnsignedIntegerOrEnumerationType() &&
             Ctx.getIntWidth(T) == N;
    };
  };

  auto IsArray = [&Ctx](MatcherRef Elem, unsigned N) {
    return [&Ctx, Elem, N](QualType T) {
      const ConstantArrayType *CAT = Ctx.getAsConstantArrayType(T);
      return CAT && CAT->getSize() == N && Elem(CAT->getElementType());
    };
  };

  auto IsStruct = [](std::initializer_list<MatcherRef> Fields) {
    return [Fields](QualType T) {
      const RecordDecl *RD = T->getAsRecordDecl();
      if (!RD || RD->isUnion())
        return false;
      RD = RD->getDefinition();
      if (!RD)
        return false;
      if (auto *CXXRD = dyn_cast<CXXRecordDecl>(RD))
        if (CXXRD->getNumBases())
          return false;
      auto MatcherIt = Fields.begin();
      for (const FieldDecl *FD : RD->fields()) {
        if (FD->isUnnamedBitField())
          continue;
        if (FD->isBitField() || MatcherIt == Fields.end() ||
            !(*MatcherIt)(FD->getType()))
          return false;
        ++MatcherIt;
      }
      return MatcherIt == Fields.end();
    };
  };

  // We expect an {i32, i16, i16, [8 x i8]}.
  return IsStruct({IsInt(32), IsInt(16), IsInt(16), IsArray(IsInt(8), 8)})(T);
}

APValue &MSGuidDecl::getAsAPValue() const {
  if (APVal.isAbsent() && isValidStructGUID(getASTContext(), getType())) {
    using llvm::APInt;
    using llvm::APSInt;
    APVal = APValue(APValue::UninitStruct(), 0, 4);
    APVal.getStructField(0) = APValue(APSInt(APInt(32, PartVal.Part1), true));
    APVal.getStructField(1) = APValue(APSInt(APInt(16, PartVal.Part2), true));
    APVal.getStructField(2) = APValue(APSInt(APInt(16, PartVal.Part3), true));
    APValue &Arr = APVal.getStructField(3) =
        APValue(APValue::UninitArray(), 8, 8);
    for (unsigned I = 0; I != 8; ++I) {
      Arr.getArrayInitializedElt(I) =
          APValue(APSInt(APInt(8, PartVal.Part4And5[I]), true));
    }
    // Register this APValue to be destroyed if necessary. (Note that the
    // MSGuidDecl destructor is never run.)
    getASTContext().addDestruction(&APVal);
  }

  return APVal;
}

void UnnamedGlobalConstantDecl::anchor() {}

UnnamedGlobalConstantDecl::UnnamedGlobalConstantDecl(const ASTContext &C,
                                                     DeclContext *DC,
                                                     QualType Ty,
                                                     const APValue &Val)
    : ValueDecl(Decl::UnnamedGlobalConstant, DC, SourceLocation(),
                DeclarationName(), Ty),
      Value(Val) {
  // Cleanup the embedded APValue if required (note that our destructor is never
  // run)
  if (Value.needsCleanup())
    C.addDestruction(&Value);
}

UnnamedGlobalConstantDecl *
UnnamedGlobalConstantDecl::Create(const ASTContext &C, QualType T,
                                  const APValue &Value) {
  DeclContext *DC = C.getTranslationUnitDecl();
  return new (C, DC) UnnamedGlobalConstantDecl(C, DC, T, Value);
}

UnnamedGlobalConstantDecl *
UnnamedGlobalConstantDecl::CreateDeserialized(ASTContext &C, GlobalDeclID ID) {
  return new (C, ID)
      UnnamedGlobalConstantDecl(C, nullptr, QualType(), APValue());
}

void UnnamedGlobalConstantDecl::printName(llvm::raw_ostream &OS,
                                          const PrintingPolicy &) const {
  OS << "unnamed-global-constant";
}

static const char *getAccessName(AccessSpecifier AS) {
  switch (AS) {
    case AS_none:
      llvm_unreachable("Invalid access specifier!");
    case AS_public:
      return "public";
    case AS_private:
      return "private";
    case AS_protected:
      return "protected";
  }
  llvm_unreachable("Invalid access specifier!");
}

const StreamingDiagnostic &clang::operator<<(const StreamingDiagnostic &DB,
                                             AccessSpecifier AS) {
  return DB << getAccessName(AS);
}<|MERGE_RESOLUTION|>--- conflicted
+++ resolved
@@ -2988,17 +2988,11 @@
                     Nested);
 }
 
-<<<<<<< HEAD
-NamespaceDecl *NamespaceDecl::CreateDeserialized(ASTContext &C, unsigned ID) {
+NamespaceDecl *NamespaceDecl::CreateDeserialized(ASTContext &C,
+                                                 GlobalDeclID ID) {
   return new (C, ID) NamespaceDecl(Namespace, C, nullptr, false,
                                    SourceLocation(), SourceLocation(), nullptr,
                                    nullptr, false);
-=======
-NamespaceDecl *NamespaceDecl::CreateDeserialized(ASTContext &C,
-                                                 GlobalDeclID ID) {
-  return new (C, ID) NamespaceDecl(C, nullptr, false, SourceLocation(),
-                                   SourceLocation(), nullptr, nullptr, false);
->>>>>>> c4c4e17c
 }
 
 NamespaceDecl *NamespaceDecl::getOriginalNamespace() {
@@ -3079,7 +3073,8 @@
 }
 
 DependentNamespaceDecl *
-DependentNamespaceDecl::CreateDeserialized(ASTContext &C, unsigned ID) {
+DependentNamespaceDecl::CreateDeserialized(ASTContext &C,
+                                           GlobalDeclID ID) {
   return new (C, ID) DependentNamespaceDecl(C, nullptr, nullptr);
 }
 
