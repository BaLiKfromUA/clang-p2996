--- conflicted
+++ resolved
@@ -980,7 +980,6 @@
   return false;
 }
 
-<<<<<<< HEAD
 static bool isRecordType(QualType T) {
   return T->isRecordType();
 }
@@ -990,12 +989,6 @@
   return false;
 }
 
-ExprResult Sema::BuildMemberReferenceExpr(
-    Expr *BaseExpr, QualType BaseExprType, SourceLocation OpLoc, bool IsArrow,
-    const CXXScopeSpec &SS, SourceLocation TemplateKWLoc, LookupResult &R,
-    const TemplateArgumentListInfo *TemplateArgs, const Scope *S,
-    bool SuppressQualifierCheck, ActOnMemberAccessExtraArgs *ExtraArgs) {
-=======
 ExprResult
 Sema::BuildMemberReferenceExpr(Expr *BaseExpr, QualType BaseExprType,
                                SourceLocation OpLoc, bool IsArrow,
@@ -1007,7 +1000,6 @@
                                const Scope *S,
                                bool SuppressQualifierCheck,
                                ActOnMemberAccessExtraArgs *ExtraArgs) {
->>>>>>> 4cdc19b8
   assert(!SS.isInvalid() && "nested-name-specifier cannot be invalid");
   // If the member wasn't found in the current instantiation, or if the
   // arrow operator was used with a dependent non-pointer object expression,
@@ -1332,7 +1324,7 @@
   }
 
   ExprResult Res = BuildMemberReferenceExpr(
-      Base, Base->getType(), OpLoc, IsArrow, SS, TemplateKWLoc, LR,
+      Base, Base->getType(), OpLoc, IsArrow, SS, TemplateKWLoc, nullptr, LR,
       TemplateArgs.size() > 0 ? &TemplateArgs : 0, S, false, nullptr);
 
   if (!Res.isInvalid() && isa<MemberExpr>(Res.get()))
