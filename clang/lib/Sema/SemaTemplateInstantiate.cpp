--- conflicted
+++ resolved
@@ -4760,11 +4760,7 @@
 }
 
 llvm::PointerUnion<Decl *, LocalInstantiationScope::DeclArgumentPack *> *
-<<<<<<< HEAD
-LocalInstantiationScope::tryFindInstantiationOf(const Decl *D) {
-=======
 LocalInstantiationScope::findInstantiationUnsafe(const Decl *D) {
->>>>>>> 570f0309
   D = getCanonicalParmVarDecl(D);
   for (LocalInstantiationScope *Current = this; Current;
        Current = Current->Outer) {
@@ -4791,15 +4787,6 @@
   return nullptr;
 }
 
-
-llvm::PointerUnion<Decl *, LocalInstantiationScope::DeclArgumentPack *> *
-LocalInstantiationScope::findInstantiationOf(const Decl *D) {
-  // Search for a local instantiation.
-  if (auto *Result = tryFindInstantiationOf(D))
-    return Result;
-
-  return nullptr;
-}
 
 llvm::PointerUnion<Decl *, LocalInstantiationScope::DeclArgumentPack *> *
 LocalInstantiationScope::findInstantiationOf(const Decl *D) {
