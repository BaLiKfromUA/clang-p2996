--- conflicted
+++ resolved
@@ -7270,7 +7270,6 @@
     }
   }
 
-<<<<<<< HEAD
   // -freflection is off by default, as it is experimental.
   Args.addOptInFlag(CmdArgs, options::OPT_freflection,
                     options::OPT_fno_reflection);
@@ -7281,16 +7280,10 @@
   Args.addOptInFlag(CmdArgs, options::OPT_fexpansion_statements,
                     options::OPT_fno_expansion_statements);
 
-  // -fsized-deallocation is off by default, as it is an ABI-breaking change for
-  // most platforms.
-  Args.addOptInFlag(CmdArgs, options::OPT_fsized_deallocation,
-                    options::OPT_fno_sized_deallocation);
-=======
   // -fsized-deallocation is on by default in C++14 onwards and otherwise off
   // by default.
   Args.addLastArg(CmdArgs, options::OPT_fsized_deallocation,
                   options::OPT_fno_sized_deallocation);
->>>>>>> 7eeec8e6
 
   // -faligned-allocation is on by default in C++17 onwards and otherwise off
   // by default.
