--- conflicted
+++ resolved
@@ -4398,7 +4398,9 @@
                                numRequirement);
       break;
     }
-<<<<<<< HEAD
+    case EXPR_HLSL_OUT_ARG:
+      S = HLSLOutArgExpr::CreateEmpty(Context);
+      break;
     case EXPR_REFLECT: {
       S = CXXReflectExpr::CreateEmpty(Context);
       break;
@@ -4420,12 +4422,6 @@
       break;
     }
     }
-=======
-    case EXPR_HLSL_OUT_ARG:
-      S = HLSLOutArgExpr::CreateEmpty(Context);
-      break;
-    }
->>>>>>> 6b78ea8b
 
     // We hit a STMT_STOP, so we're done with this expression.
     if (Finished)
