--- conflicted
+++ resolved
@@ -23,11 +23,7 @@
 import a;
 export int b();
 
-<<<<<<< HEAD
-// CHECK: <DECL_FUNCTION {{.*}} op8=4072
-=======
-// CHECK: <DECL_FUNCTION {{.*}} op8=4120
->>>>>>> 5b697ef5
+// CHECK: <DECL_FUNCTION {{.*}} op8=4128
 // CHECK: <TYPE_FUNCTION_PROTO
 
 //--- a.v1.cppm
